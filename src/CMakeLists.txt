--- conflicted
+++ resolved
@@ -283,84 +283,7 @@
 #############################################################################################
 ############################# Standard GUI plugin compilation ###############################
 #############################################################################################
-<<<<<<< HEAD
-IF(GUI_MODE STREQUAL "Standard")
-	SET(stellarium_gui_SRCS
-		gui/StelGui.hpp
-		gui/StelGui.cpp
-		gui/SkyGui.hpp
-		gui/SkyGui.cpp
-		gui/StelStyle.hpp
-		gui/StelGuiItems.hpp
-		gui/StelGuiItems.cpp
-		gui/HelpDialog.hpp
-		gui/HelpDialog.cpp
-		gui/ShortcutLineEdit.hpp
-		gui/ShortcutLineEdit.cpp
-		gui/ShortcutsDialog.hpp
-		gui/ShortcutsDialog.cpp
-		gui/Dialog.hpp
-		gui/Dialog.cpp
-		gui/MapLabel.hpp
-		gui/MapLabel.cpp
-		gui/AngleSpinBox.hpp
-		gui/AngleSpinBox.cpp
-		gui/LocationDialog.hpp
-		gui/LocationDialog.cpp
-		gui/DateTimeDialog.hpp
-		gui/DateTimeDialog.cpp
-		gui/ViewDialog.hpp
-		gui/ViewDialog.cpp
-		gui/SearchDialog.hpp
-		gui/SearchDialog.cpp
-		gui/ConfigurationDialog.hpp
-		gui/ConfigurationDialog.cpp
-		gui/AddRemoveLandscapesDialog.hpp
-		gui/AddRemoveLandscapesDialog.cpp
-		gui/AtmosphereDialog.hpp
-		gui/AtmosphereDialog.cpp
-		gui/CustomDeltaTEquationDialog.hpp
-		gui/CustomDeltaTEquationDialog.cpp
-		gui/AstroCalcDialog.hpp
-		gui/AstroCalcDialog.cpp
-		gui/StelDialog.hpp
-		gui/StelDialog.cpp)
-
-	################# compiles .ui files ############
-	SET(stellarium_UIS
-	gui/locationDialogGui.ui
-	gui/helpDialogGui.ui
-	gui/shortcutsDialog.ui
-	gui/dateTimeDialogGui.ui
-	gui/viewDialog.ui
-	gui/searchDialogGui.ui
-	gui/configurationDialog.ui
-	gui/atmosphereDialog.ui
-	gui/customDeltaTEquationDialog.ui
-	gui/astroCalcDialog.ui
-	gui/addRemoveLandscapesDialog.ui)
-
-        IF(ENABLE_SCRIPTING)
-            IF(ENABLE_SCRIPT_CONSOLE)
-		SET(stellarium_gui_SRCS ${stellarium_gui_SRCS}
-			gui/ScriptConsole.hpp
-			gui/ScriptConsole.cpp
-			gui/StelScriptSyntaxHighlighter.hpp
-			gui/StelScriptSyntaxHighlighter.cpp)
-		SET(stellarium_UIS ${stellarium_UIS}
-			gui/scriptConsole.ui)
-            ENDIF()
-        ENDIF()
-
-	QT5_WRAP_UI(stellarium_UIS_H ${stellarium_UIS})
-
-	# compiles resources files
-	SET(stellarium_gui_RES ${CMAKE_SOURCE_DIR}/data/gui/guiRes.qrc)
-	QT5_ADD_RESOURCES(stellarium_gui_RES_CXX ${stellarium_gui_RES})
-
-	SET(extLinkerOption ${extLinkerOption} ${QT_QTSCRIPT_LIBRARY} ${OPENGL_LIBRARIES})        
-	SET(stellarium_lib_SRCS ${stellarium_lib_SRCS} ${stellarium_gui_SRCS} ${stellarium_UIS_H} ${stellarium_gui_RES_CXX})
-=======
+
 IF(STELLARIUM_GUI_MODE STREQUAL "Standard")
      SET(stellarium_gui_SRCS
           gui/StelGui.hpp
@@ -441,7 +364,6 @@
 
      SET(extLinkerOption ${extLinkerOption} ${QT_QTSCRIPT_LIBRARY} ${OPENGL_LIBRARIES})
      SET(stellarium_lib_SRCS ${stellarium_lib_SRCS} ${stellarium_gui_SRCS} ${stellarium_UIS_H} ${stellarium_gui_RES_CXX})
->>>>>>> cc42d2f7
 ENDIF()
 
 #############################################################################################
@@ -508,13 +430,15 @@
 ENDIF()
 
 IF(GENERATE_STELMAINLIB)
-<<<<<<< HEAD
     ADD_LIBRARY(stelMain SHARED ${stellarium_lib_SRCS} ${stellarium_RES_CXX})
     TARGET_LINK_LIBRARIES(stelMain ${extLinkerOption} ${STELLARIUM_STATIC_PLUGINS_LIBRARIES})
     QT5_USE_MODULES(stelMain Core Concurrent Gui Network OpenGL Script Widgets)
     IF(ENABLE_MEDIA)
         QT5_USE_MODULES(stelMain Multimedia MultimediaWidgets)
     ENDIF()
+     IF(USE_PLUGIN_TELESCOPECONTROL)
+          QT5_USE_MODULES(stelMain SerialPort)
+     ENDIF()
     INSTALL(TARGETS stelMain DESTINATION lib)
     ADD_EXECUTABLE(stellarium ${stellarium_exe_SRCS})
     #stelMain should be after the plug-ins, otherwise the build crashes
@@ -529,42 +453,13 @@
     IF(ENABLE_MEDIA)
         QT5_USE_MODULES(stellarium Multimedia MultimediaWidgets)
     ENDIF()
+     IF(USE_PLUGIN_TELESCOPECONTROL)
+          QT5_USE_MODULES(stellarium SerialPort)
+     ENDIF()
 
     IF(APPLE)
         SET_TARGET_PROPERTIES(stellarium PROPERTIES LINK_FLAGS " -framework Cocoa -framework OpenGL")
     ENDIF()
-=======
-     ADD_LIBRARY(stelMain SHARED ${stellarium_lib_SRCS} ${stellarium_RES_CXX})
-     TARGET_LINK_LIBRARIES(stelMain ${extLinkerOption} ${STELLARIUM_STATIC_PLUGINS_LIBRARIES})
-     QT5_USE_MODULES(stelMain Core Concurrent Gui Network OpenGL Script Widgets)
-     IF(ENABLE_SOUND)
-          QT5_USE_MODULES(stelMain Multimedia)
-     ENDIF()
-     IF(USE_PLUGIN_TELESCOPECONTROL)
-          QT5_USE_MODULES(stelMain SerialPort)
-     ENDIF()
-     INSTALL(TARGETS stelMain DESTINATION lib)
-     ADD_EXECUTABLE(stellarium ${stellarium_exe_SRCS})
-     #stelMain should be after the plug-ins, otherwise the build crashes
-     TARGET_LINK_LIBRARIES(stellarium ${STELLARIUM_STATIC_PLUGINS_LIBRARIES} stelMain ${extLinkerOption})
-ELSE()
-     ADD_EXECUTABLE(stellarium ${stellarium_lib_SRCS} ${stellarium_RES_CXX} ${stellarium_exe_SRCS})
-     TARGET_LINK_LIBRARIES(stellarium ${extLinkerOption} ${STELLARIUM_STATIC_PLUGINS_LIBRARIES})
-     # This will add the ANGLE lib if the Qt version supports it.
-     TARGET_LINK_LIBRARIES(stellarium ${Qt5Gui_LIBRARIES} ${Qt5Gui_OPENGL_LIBRARIES})
-
-     QT5_USE_MODULES(stellarium Core Concurrent Gui Network OpenGL Script Widgets SerialPort)
-     IF(ENABLE_SOUND)
-          QT5_USE_MODULES(stellarium Multimedia)
-     ENDIF()
-     IF(USE_PLUGIN_TELESCOPECONTROL)
-          QT5_USE_MODULES(stellarium SerialPort)
-     ENDIF()
-
-     IF(APPLE)
-          SET_TARGET_PROPERTIES(stellarium PROPERTIES LINK_FLAGS " -framework Cocoa -framework OpenGL")
-     ENDIF()
->>>>>>> cc42d2f7
 ENDIF()
 
 ADD_DEPENDENCIES(stellarium AllStaticPlugins)
