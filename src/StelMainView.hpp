--- conflicted
+++ resolved
@@ -173,15 +173,11 @@
 	//! @remark FS: is threaded access here even a possibility anymore, or a remnant of older code?
 	void screenshotRequested(void);
 	void fullScreenChanged(bool b);
-<<<<<<< HEAD
-
 	//! Emitted when the "Reload shaders" action is perfomed
 	//! Interested objects should subscribe to this signal and reload their shaders
 	//! when this is emitted
 	void reloadShadersRequested();
 
-=======
->>>>>>> 9f904f9e
 private slots:
 	// Do the actual screenshot generation in the main thread with this method.
 	void doScreenshot(void);
