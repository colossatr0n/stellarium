/*
 * Stellarium
 * Copyright (C) 2006 Fabien Chereau
 *
 * This program is free software; you can redistribute it and/or
 * modify it under the terms of the GNU General Public License
 * as published by the Free Software Foundation; either version 2
 * of the License, or (at your option) any later version.
 *
 * This program is distributed in the hope that it will be useful,
 * but WITHOUT ANY WARRANTY; without even the implied warranty of
 * MERCHANTABILITY or FITNESS FOR A PARTICULAR PURPOSE.  See the
 * GNU General Public License for more details.
 *
 * You should have received a copy of the GNU General Public License
 * along with this program; if not, write to the Free Software
 * Foundation, Inc., 51 Franklin Street, Suite 500, Boston, MA  02110-1335, USA.
 */

#ifndef _STELSKYCULTUREMGR_HPP_
#define _STELSKYCULTUREMGR_HPP_

#include <QObject>
#include <QMap>
#include <QString>
#include <QStringList>

//! @class StelSkyCulture
//! Store basic info about a sky culture for stellarium.
class StelSkyCulture
{
public:
	//! English name
	QString englishName;
	//! Name of the author
	QString author;
	//! Type of the boundaries (-1=none;0=generic;1=own)
	int boundariesIdx;
};

//! @class StelSkyCultureMgr
//! Manage sky cultures for stellarium.
//! Different human cultures have used different names for stars, and visualised
//! different constellations in the sky (and in different parts of the sky).
//! In the installation data directory and user data directory are the "skycultures"
//! sub-directories containing one sub-directory per sky culture.
//! This sub-directory name is that we refer to as sky culture ID here.
//! @author Fabien Chereau
class StelSkyCultureMgr : public QObject
{
	Q_OBJECT
	Q_PROPERTY(QString currentSkyCultureID
		   READ getCurrentSkyCultureID
		   WRITE setCurrentSkyCultureID
		   NOTIFY currentSkyCultureChanged)

public:
	StelSkyCultureMgr();
	~StelSkyCultureMgr();

	//! Initialize the StelSkyCultureMgr object.
	//! Gets the default sky culture name from the application's settings,
	//! sets that sky culture by calling setCurrentSkyCultureID().
	void init();

	//! Updates the list of available sky cultures.
	void updateListOfAvailableSkyCultures();

	//! Get the current sky culture.
	StelSkyCulture getSkyCulture() const {return currentSkyCulture;}

public slots:
	//! Get the current sky culture English name.
	QString getCurrentSkyCultureEnglishName() const;
	//! Get the current sky culture translated name.
	QString getCurrentSkyCultureNameI18() const;
	//! Set the sky culture from i18n name.
	//! @return true on success; false and doesn't change if skyculture is invalid.
<<<<<<< HEAD
	bool setCurrentSkyCultureNameI18(const QString& cultureName) {return setCurrentSkyCultureID(skyCultureI18ToDirectory(cultureName));}

=======
	bool setCurrentSkyCultureNameI18(const QString& cultureName);
	
>>>>>>> f26e0c76
	//! Get the current sky culture ID.
	QString getCurrentSkyCultureID() const {return currentSkyCultureDir;}
	//! Set the current sky culture from the ID.
	//! @param id the sky culture ID.
	//! @return true on success; else false.
	bool setCurrentSkyCultureID(const QString& id);

<<<<<<< HEAD
=======
	//! Get the type of boundaries of the current sky culture
	//! Config option: info/boundaries
	//! Possible values:
	//! none (-1; using by default)
	//! generic (0)
	//! own (1)
	int getCurrentSkyCultureBoundariesIdx() const;

	//! Returns a localized HTML description for the current sky culture.
	//! @return a HTML description of the current sky culture, suitable for display
	QString getCurrentSkyCultureHtmlDescription() const;
	
>>>>>>> f26e0c76
	//! Get the default sky culture ID
	QString getDefaultSkyCultureID() {return defaultSkyCultureID;}
	//! Set the default sky culture from the ID.
	//! @param id the sky culture ID.
	//! @return true on success; else false.
	bool setDefaultSkyCultureID(const QString& id);

	//! Get a list of sky culture names in English.
	//! @return A new-line delimited list of English sky culture names.
	QString getSkyCultureListEnglish(void);

	//! Get a list of sky culture names in the current language.
	//! @return A list of translated sky culture names.
	QStringList getSkyCultureListI18(void);

	//! Get a list of sky culture IDs
	QStringList getSkyCultureListIDs(void);

<<<<<<< HEAD
=======
	//! Returns a map from sky culture IDs/folders to sky culture names.
	QMap<QString, StelSkyCulture> getDirToNameMap() const { return dirToNameEnglish; }

signals:
	//! Emitted whenever the default sky culture changed.
	//! @see setDefaultSkyCultureID
	void defaultSkyCultureChanged(const QString& id);

	//! Emitted when the current sky culture changes
	void currentSkyCultureChanged(const QString& id);
	
>>>>>>> f26e0c76
private:
	//! Get the culture name in English associated with a specified directory.
	//! @param directory The directory name.
	//! @return The English name for the culture associated with directory.
	QString directoryToSkyCultureEnglish(const QString& directory);

	//! Get the culture name translated to current language associated with
	//! a specified directory.
	//! @param directory The directory name.
	//! @return The translated name for the culture associated with directory.
	QString directoryToSkyCultureI18(const QString& directory) const;

	//! Get the directory associated with a specified translated culture name.
	//! @param cultureName The culture name in the current language.
	//! @return The directory associated with cultureName.
	QString skyCultureI18ToDirectory(const QString& cultureName) const;

	QMap<QString, StelSkyCulture> dirToNameEnglish;

	// The directory containing data for the culture used for constellations, etc..
	QString currentSkyCultureDir;
	StelSkyCulture currentSkyCulture;

	QString defaultSkyCultureID;
};

#endif // _STELSKYCULTUREMGR_HPP_<|MERGE_RESOLUTION|>--- conflicted
+++ resolved
@@ -1,17 +1,17 @@
 /*
  * Stellarium
  * Copyright (C) 2006 Fabien Chereau
- *
+ * 
  * This program is free software; you can redistribute it and/or
  * modify it under the terms of the GNU General Public License
  * as published by the Free Software Foundation; either version 2
  * of the License, or (at your option) any later version.
- *
+ * 
  * This program is distributed in the hope that it will be useful,
  * but WITHOUT ANY WARRANTY; without even the implied warranty of
  * MERCHANTABILITY or FITNESS FOR A PARTICULAR PURPOSE.  See the
  * GNU General Public License for more details.
- *
+ * 
  * You should have received a copy of the GNU General Public License
  * along with this program; if not, write to the Free Software
  * Foundation, Inc., 51 Franklin Street, Suite 500, Boston, MA  02110-1335, USA.
@@ -57,18 +57,15 @@
 public:
 	StelSkyCultureMgr();
 	~StelSkyCultureMgr();
-
+	
 	//! Initialize the StelSkyCultureMgr object.
 	//! Gets the default sky culture name from the application's settings,
 	//! sets that sky culture by calling setCurrentSkyCultureID().
 	void init();
 
-	//! Updates the list of available sky cultures.
-	void updateListOfAvailableSkyCultures();
-
 	//! Get the current sky culture.
 	StelSkyCulture getSkyCulture() const {return currentSkyCulture;}
-
+	
 public slots:
 	//! Get the current sky culture English name.
 	QString getCurrentSkyCultureEnglishName() const;
@@ -76,13 +73,8 @@
 	QString getCurrentSkyCultureNameI18() const;
 	//! Set the sky culture from i18n name.
 	//! @return true on success; false and doesn't change if skyculture is invalid.
-<<<<<<< HEAD
-	bool setCurrentSkyCultureNameI18(const QString& cultureName) {return setCurrentSkyCultureID(skyCultureI18ToDirectory(cultureName));}
-
-=======
 	bool setCurrentSkyCultureNameI18(const QString& cultureName);
 	
->>>>>>> f26e0c76
 	//! Get the current sky culture ID.
 	QString getCurrentSkyCultureID() const {return currentSkyCultureDir;}
 	//! Set the current sky culture from the ID.
@@ -90,8 +82,6 @@
 	//! @return true on success; else false.
 	bool setCurrentSkyCultureID(const QString& id);
 
-<<<<<<< HEAD
-=======
 	//! Get the type of boundaries of the current sky culture
 	//! Config option: info/boundaries
 	//! Possible values:
@@ -104,18 +94,17 @@
 	//! @return a HTML description of the current sky culture, suitable for display
 	QString getCurrentSkyCultureHtmlDescription() const;
 	
->>>>>>> f26e0c76
 	//! Get the default sky culture ID
 	QString getDefaultSkyCultureID() {return defaultSkyCultureID;}
 	//! Set the default sky culture from the ID.
 	//! @param id the sky culture ID.
 	//! @return true on success; else false.
 	bool setDefaultSkyCultureID(const QString& id);
-
+	
 	//! Get a list of sky culture names in English.
 	//! @return A new-line delimited list of English sky culture names.
 	QString getSkyCultureListEnglish(void);
-
+	
 	//! Get a list of sky culture names in the current language.
 	//! @return A list of translated sky culture names.
 	QStringList getSkyCultureListI18(void);
@@ -123,8 +112,6 @@
 	//! Get a list of sky culture IDs
 	QStringList getSkyCultureListIDs(void);
 
-<<<<<<< HEAD
-=======
 	//! Returns a map from sky culture IDs/folders to sky culture names.
 	QMap<QString, StelSkyCulture> getDirToNameMap() const { return dirToNameEnglish; }
 
@@ -136,30 +123,29 @@
 	//! Emitted when the current sky culture changes
 	void currentSkyCultureChanged(const QString& id);
 	
->>>>>>> f26e0c76
 private:
 	//! Get the culture name in English associated with a specified directory.
 	//! @param directory The directory name.
 	//! @return The English name for the culture associated with directory.
 	QString directoryToSkyCultureEnglish(const QString& directory);
-
-	//! Get the culture name translated to current language associated with
+	
+	//! Get the culture name translated to current language associated with 
 	//! a specified directory.
 	//! @param directory The directory name.
 	//! @return The translated name for the culture associated with directory.
 	QString directoryToSkyCultureI18(const QString& directory) const;
-
+	
 	//! Get the directory associated with a specified translated culture name.
 	//! @param cultureName The culture name in the current language.
 	//! @return The directory associated with cultureName.
 	QString skyCultureI18ToDirectory(const QString& cultureName) const;
-
+	
 	QMap<QString, StelSkyCulture> dirToNameEnglish;
-
-	// The directory containing data for the culture used for constellations, etc..
+	
+	// The directory containing data for the culture used for constellations, etc.. 
 	QString currentSkyCultureDir;
 	StelSkyCulture currentSkyCulture;
-
+	
 	QString defaultSkyCultureID;
 };
 
