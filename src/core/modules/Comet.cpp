--- conflicted
+++ resolved
@@ -244,14 +244,7 @@
 		// TRANSLATORS: Unit of measure for speed - kilometers per second
 		QString kms = qc_("km/s", "speed");
 		// GZ: Add speed. I don't know where else to place that bit of information.
-<<<<<<< HEAD
-		// xgettext:no-c-format
-		oss << QString(q_("Speed: %1 km/s"))
-			   .arg(((CometOrbit*)orbitPtr)->getVelocity().length()*AU/86400.0, 0, 'f', 3);
-		oss << "<br>";
-=======
 		oss << QString("%1: %2 %3").arg(q_("Speed"), QString::number(((CometOrbit*)orbitPtr)->getVelocity().length()*AU/86400.0, 'f', 3), kms) << "<br />";
->>>>>>> c5e0c720
 
 		const Vec3d& observerHelioPos = core->getObserverHeliocentricEclipticPos();
 		const double elongation = getElongation(observerHelioPos);
