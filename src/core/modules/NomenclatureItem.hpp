/*
 * Copyright (C) 2017 Alexander Wolf
 * Copyright (C) 2017 Teresa Huertas Roldán
 *
 * This program is free software; you can redistribute it and/or
 * modify it under the terms of the GNU General Public License
 * as published by the Free Software Foundation; either version 2
 * of the License, or (at your option) any later version.
 *
 * This program is distributed in the hope that it will be useful,
 * but WITHOUT ANY WARRANTY; without even the implied warranty of
 * MERCHANTABILITY or FITNESS FOR A PARTICULAR PURPOSE.  See the
 * GNU General Public License for more details.
 *
 * You should have received a copy of the GNU General Public License
 * along with this program; if not, write to the Free Software
 * Foundation, Inc., 51 Franklin Street, Suite 500, Boston, MA  02110-1335, USA.
 */

#ifndef _NOMENCLATUREITEM_HPP_
#define _NOMENCLATUREITEM_HPP_ 1

#include <QVariant>
#include <QString>
#include <QStringList>
#include <QFont>
#include <QList>

#include "StelObject.hpp"
#include "StelTextureTypes.hpp"
#include "StelFader.hpp"
#include "StelTranslator.hpp"
#include "Planet.hpp"
#include "SolarSystem.hpp"

class StelPainter;

class NomenclatureItem : public StelObject
{
	friend class NomenclatureMgr;
public:
	static const QString NOMENCLATURE_TYPE;

	// Details: https://planetarynames.wr.usgs.gov/DescriptorTerms
	Q_ENUMS(NomenclatureItemType)
	enum NomenclatureItemType
	{
		niUNDEFINED		=  0, // Undefined type of feature. THIS IS ONLY IN CASE OF ERROR!
		niAlbedoFeature		=  1, // type="albedo feature"
		niArcus			=  2, // type="arcus"
		niAstrum		=  3, // type="astrum"
		niCatena		=  4, // type="catena"
		niCavus			=  5, // type="cavus"
		niChaos			=  6, // type="chaos"
		niChasma		=  7, // type="chasma"
		niCollis		=  8, // type="collis"
		niCorona		=  9, // type="corona"
		niCrater		= 10, // type="crater"
		niDorsum		= 11, // type="dorsum"
		niEruptiveCenter	= 12, // type="eruptive center"
		niFacula		= 13, // type="facula"
		niFarrum		= 14, // type="farrum"
		niFlexus		= 15, // type="flexus"
		niFluctus		= 16, // type="fluctus"
		niFlumen		= 17, // type="flumen"
		niFretum		= 18, // type="fretum"
		niFossa			= 19, // type="fossa"
		niInsula		= 20, // type="insula"
		niLabes			= 21, // type="labes"
		niLabyrinthus		= 22, // type="labyrinthus"
		niLacuna		= 23, // type="lacuna"
		niLacus			= 24, // type="lacus"
		niLargeRingedFeature	= 25, // type="large ringed feature"
		niLinea			= 26, // type="linea"
		niLingula		= 27, // type="lingula"
		niMacula		= 28, // type="macula"
		niMare			= 29, // type="mare"
		niMensa			= 30, // type="mensa"
		niMons			= 31, // type="mons"
		niOceanus		= 32, // type="oceanus"
		niPalus			= 33, // type="palus"
		niPatera		= 34, // type="patera"
		niPlanitia		= 35, // type="planitia"
		niPlanum		= 36, // type="planum"
		niPlume			= 37, // type="plume"
		niPromontorium		= 38, // type="promontorium"
		niRegio			= 39, // type="regio"
		niRima			= 40, // type="rima"
		niRupes			= 41, // type="rupes"
		niScopulus		= 42, // type="scopulus"
		niSerpens		= 43, // type="serpens"
		niSulcus		= 44, // type="sulcus"
		niSinus			= 45, // type="sinus"
		niTerra			= 46, // type="terra"
		niTholus		= 47, // type="tholus"
		niUnda			= 48, // type="unda"
		niVallis		= 49, // type="vallis"
		niVastitas		= 50, // type="vastitas"
		niVirga			= 51, // type="virga"
		niLandingSite		= 52, // type="landing site"
		niLenticula		= 53, // type="lenticula"
		niReticulum		= 54, // type="reticulum"
		niSatelliteFeature	= 55, // type="satellite feature"
		niTessera		= 56  // type="tessera"
	};

	NomenclatureItem(PlanetP nPlanet, int nId, const QString& nName, const QString& nContext, NomenclatureItemType nItemType, float nLatitude, float nLongitude, float nSize);
	virtual ~NomenclatureItem();

	//! Get the type of object
	virtual QString getType(void) const
	{
		return NOMENCLATURE_TYPE;
	}

	virtual QString getID(void) const
	{
		return QString("%1").arg(identificator);
	}

	virtual float getSelectPriority(const StelCore* core) const;

	//! Get an HTML string to describe the object
	//! @param core A pointer to the core
	//! @flags a set of flags with information types to include.
	virtual QString getInfoString(const StelCore* core, const InfoStringGroup& flags) const;
	virtual Vec3f getInfoColor(void) const;
	virtual Vec3d getJ2000EquatorialPos(const StelCore*) const;
	//! Get the visual magnitude of a nomenclature item. Dummy method, returns 99.
	virtual float getVMagnitude(const StelCore* core) const;
	//! Get the angular size of nomenclature item.
	virtual double getAngularSize(const StelCore* core) const;
	//! Get the localized name of nomenclature item.
	virtual QString getNameI18n(void) const;
	//! Get the english name of nomenclature item.
	virtual QString getEnglishName(void) const;

	///////////////////////////////////////////////////////////////////////////
	//! Translate planet name using the passed translator
	virtual void translateName(const StelTranslator &trans);

	void draw(StelCore* core, StelPainter *painter);

	QString getNomenclatureTypeString() const;	
	QString getNomenclatureTypeDescription() const;
	NomenclatureItemType getNomenclatureType() const { return nType;}

	void update(double deltaTime);

	void setFlagLabels(bool b){ labelsFader = b; }
	bool getFlagLabels(void) const { return labelsFader==true;}
	void setFlagHideLocalNomenclature(bool b) { hideLocalNomenclature=b; }
	bool getFlagHideLocalNomenclature() const { return hideLocalNomenclature; }
	//QString getEnglishPlanetName(void) const {return planet->getEnglishName();}
	PlanetP getPlanet(void) const { return planet;}
	float getLatitude(void) const {return latitude;}
	float getLongitude(void) const {return longitude;}

private:
<<<<<<< HEAD
	bool initialized;
	Vec3d XYZpc;                         // holds planetocentric position (from longitude/latitude)
	Vec3d XYZ;                         // holds J2000 position
=======
	mutable Vec3d XYZ;                         // holds J2000 position
	mutable double jde;                // jde time of XYZ value
>>>>>>> 6053cb58
	static Vec3f color;
	static bool hideLocalNomenclature;

	QString getNomenclatureTypeLatinString() const;

	PlanetP planet;
	int identificator;
	QString englishName, context, nameI18n;
	NomenclatureItemType nType;       // Type of nomenclature item
	float latitude, longitude, size;

	LinearFader labelsFader;
};

#endif // _NOMENCLATUREITEM_HPP_<|MERGE_RESOLUTION|>--- conflicted
+++ resolved
@@ -157,14 +157,9 @@
 	float getLongitude(void) const {return longitude;}
 
 private:
-<<<<<<< HEAD
-	bool initialized;
 	Vec3d XYZpc;                         // holds planetocentric position (from longitude/latitude)
-	Vec3d XYZ;                         // holds J2000 position
-=======
-	mutable Vec3d XYZ;                         // holds J2000 position
-	mutable double jde;                // jde time of XYZ value
->>>>>>> 6053cb58
+	mutable Vec3d XYZ;                   // holds J2000 position
+	mutable double jde;                  // jde time of XYZ value
 	static Vec3f color;
 	static bool hideLocalNomenclature;
 
