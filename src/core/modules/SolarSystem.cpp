--- conflicted
+++ resolved
@@ -217,14 +217,6 @@
 
 	setFlagTrails(conf->value("astro/flag_object_trails", false).toBool());
 
-<<<<<<< HEAD
-	// Load the nomenclature
-	loadNomenclature();
-	setFlagNomenclature(conf->value("astro/flag_planets_nomenclature", false).toBool());
-	setNomenclatureColor(StelUtils::strToVec3f(conf->value("color/planet_nomenclature_color", defaultColor).toString()));
-
-=======
->>>>>>> 35ba6f98
 	StelObjectMgr *objectManager = GETSTELMODULE(StelObjectMgr);
 	objectManager->registerStelObjectMgr(this);
 	connect(objectManager, SIGNAL(selectedObjectChanged(StelModule::StelModuleSelectAction)),
@@ -247,7 +239,6 @@
 	//there is a small discrepancy in the GUI: "Show planet markers" actually means show planet hints
 	addAction("actionShow_Planets_Hints", displayGroup, N_("Planet markers"), "flagHints", "Ctrl+P");
 	addAction("actionShow_Planets_Pointers", displayGroup, N_("Planet selection marker"), "flagPointer", "Ctrl+Shift+P");
-	addAction("actionShow_Planets_Nomenclature", displayGroup, N_("Nomenclature labels"), "nomenclatureDisplayed");
 	addAction("actionShow_Skyculture_NativePlanetNames", displayGroup, N_("Native planet names (from starlore)"), "flagNativePlanetNames", "Ctrl+Shift+N");
 }
 
@@ -1549,26 +1540,6 @@
 	return false;
 }
 
-void SolarSystem::setFlagNomenclature(bool b)
-{
-	if (getFlagNomenclature() != b)
-	{
-		foreach (PlanetP p, systemPlanets)
-			p->setFlagNomenclature(b);
-		emit nomenclatureDisplayedChanged(b);
-	}
-}
-
-bool SolarSystem::getFlagNomenclature() const
-{
-	foreach (const PlanetP& p, systemPlanets)
-	{
-		if (p->getFlagNomenclature())
-			return true;
-	}
-	return false;
-}
-
 void SolarSystem::setFlagOrbits(bool b)
 {
 	bool old = flagOrbits;
@@ -1882,17 +1853,6 @@
 const Vec3f& SolarSystem::getLabelsColor(void) const
 {
 	return Planet::getLabelColor();
-}
-
-// Set/Get planets names color
-void SolarSystem::setNomenclatureColor(const Vec3f& c)
-{
-	Planet::setNomenclatureColor(c);
-}
-
-const Vec3f& SolarSystem::getNomenclatureColor(void) const
-{
-	return Planet::getNomenclatureColor();
 }
 
 // Set/Get orbits lines color
@@ -2460,92 +2420,3 @@
 	candidate.clear();
 	return true;
 }
-<<<<<<< HEAD
-
-void SolarSystem::loadNomenclature()
-{
-	// Load nomenclature for Solar system bodies
-
-	// Get list of all planet names
-	QStringList sso = getAllPlanetEnglishNames();
-
-	// regular expression to find the comments and empty lines
-	QRegExp commentRx("^(\\s*#.*|\\s*)$");
-
-	// regular expression to find the nomenclature data
-	// Rules:
-	// One rule per line. Each rule contains six elements with white space (or "tab char") as delimiter.
-	// Format:
-	//	ID of surface feature			: unique string
-	//	translatable name of surface feature	: string
-	//	type of surface feature			: string
-	//	latitude of surface feature		: float (decimal degrees)
-	//	longitude of surface feature		: float (decimal degrees)
-	//	size of surface feature			: float (kilometers)
-	QRegExp recRx("^\\s*([\\w\\d\\-]+)\\s+_[(]\"(.*)\"[)]\\s+(\\w+)\\s+([\\-\\+\\.\\d]+)\\s+([\\-\\+\\.\\d]+)\\s+([\\-\\+\\.\\d]+)(.*)");
-	QString record;
-
-	// Let's check existence of nomenclature data for each planet
-	foreach (QString planet, sso)
-	{
-		QString surfNamesFile = StelFileMgr::findFile("data/nomenclature/" + planet.toLower() + ".fab");
-		if (!surfNamesFile.isEmpty()) // OK, the file is exist!
-		{
-			// Open file
-			QFile planetSurfNamesFile(surfNamesFile);
-			if (!planetSurfNamesFile.open(QIODevice::ReadOnly | QIODevice::Text))
-			{
-				qDebug() << "Cannot open file" << QDir::toNativeSeparators(surfNamesFile);
-				continue;
-			}
-
-			// keep track of how many records we processed.
-			int totalRecords=0;
-			int readOk=0;
-			int lineNumber=0;
-			StelPlanetNomenclature nomenclature;
-			QList<StelPlanetNomenclature> nomenclatureList;
-			nomenclatureList.clear();
-			while (!planetSurfNamesFile.atEnd())
-			{
-				record = QString::fromUtf8(planetSurfNamesFile.readLine());
-				lineNumber++;
-
-				// Skip comments
-				if (commentRx.exactMatch(record))
-					continue;
-
-				totalRecords++;
-				if (!recRx.exactMatch(record))
-					qWarning() << "ERROR - cannot parse record at line" << lineNumber << "in surface nomenclature file" << QDir::toNativeSeparators(surfNamesFile);
-				else
-				{
-					// Read the ID of feature
-					nomenclature.id		= recRx.capturedTexts().at(1).trimmed();
-					// Read the name of feature
-					nomenclature.name	= recRx.capturedTexts().at(2).trimmed();
-					// Read the type of feature
-					nomenclature.type	= recRx.capturedTexts().at(3).trimmed();
-					// Read the latitude of feature
-					nomenclature.latitude	= recRx.capturedTexts().at(4).toFloat();
-					// Read the longitude of feature
-					nomenclature.longitude	= recRx.capturedTexts().at(5).toFloat();
-					// Read the size of feature
-					nomenclature.size	= recRx.capturedTexts().at(6).toFloat();
-
-					nomenclatureList.append(nomenclature);
-					readOk++;
-				}
-			}
-
-			planetSurfNamesFile.close();
-			qDebug() << "Loaded" << readOk << "/" << totalRecords << "items of surface nomenclature for" << planet;
-
-			PlanetP p = searchByEnglishName(planet);
-			if (!p.isNull()) // OK, the planet exists!
-				p->setNomenclature(nomenclatureList);
-		}
-	}
-}
-=======
->>>>>>> 35ba6f98
