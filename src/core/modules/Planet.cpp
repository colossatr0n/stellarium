/*
 * Stellarium
 * Copyright (C) 2002 Fabien Chereau
 *
 * This program is free software; you can redistribute it and/or
 * modify it under the terms of the GNU General Public License
 * as published by the Free Software Foundation; either version 2
 * of the License, or (at your option) any later version.
 *
 * This program is distributed in the hope that it will be useful,
 * but WITHOUT ANY WARRANTY; without even the implied warranty of
 * MERCHANTABILITY or FITNESS FOR A PARTICULAR PURPOSE.  See the
 * GNU General Public License for more details.
 *
 * You should have received a copy of the GNU General Public License
 * along with this program; if not, write to the Free Software
 * Foundation, Inc., 51 Franklin Street, Suite 500, Boston, MA  02110-1335, USA.
 */

#include <QtGlobal>

#if !defined(Q_OS_WIN)
//exclude StelOpenGL here on windows because of conflicts otherwise (uses QOpenGLFunctions_1_0 directly)
#include "StelOpenGL.hpp"
#endif
#include <QOpenGLFunctions_1_0>
#include "StelApp.hpp"
#include "StelCore.hpp"
#include "StelFileMgr.hpp"
#include "StelTexture.hpp"
#include "StelSkyDrawer.hpp"
#include "SolarSystem.hpp"
#include "LandscapeMgr.hpp"
#include "Planet.hpp"
#include "planetsephems/precession.h"
#include "StelObserver.hpp"
#include "StelProjector.hpp"
#include "sidereal_time.h"
#include "StelTextureMgr.hpp"
#include "StelModuleMgr.hpp"
#include "StarMgr.hpp"
#include "StelMovementMgr.hpp"
#include "StelPainter.hpp"
#include "StelTranslator.hpp"
#include "StelUtils.hpp"
#include "StelOpenGL.hpp"
#include "StelOBJ.hpp"
#include "StelOpenGLArray.hpp"

#include <limits>
#include <QByteArray>
#include <QTextStream>
#include <QString>
#include <QDebug>
#include <QVarLengthArray>
#include <QOpenGLBuffer>
#include <QOpenGLContext>
#ifdef DEBUG_SHADOWMAP
#include <QOpenGLFramebufferObject>
#endif
#include <QOpenGLShader>
#include <QtConcurrent>

bool Planet::shaderError = false;

Vec3f Planet::labelColor = Vec3f(0.4f,0.4f,0.8f);
Vec3f Planet::orbitColor = Vec3f(1.0f,0.6f,1.0f);
Vec3f Planet::orbitMajorPlanetsColor = Vec3f(1.0f,0.6f,1.0f);
Vec3f Planet::orbitMoonsColor = Vec3f(1.0f,0.6f,1.0f);
Vec3f Planet::orbitMinorPlanetsColor = Vec3f(1.0f,0.6f,1.0f);
Vec3f Planet::orbitDwarfPlanetsColor = Vec3f(1.0f,0.6f,1.0f);
Vec3f Planet::orbitCubewanosColor = Vec3f(1.0f,0.6f,1.0f);
Vec3f Planet::orbitPlutinosColor = Vec3f(1.0f,0.6f,1.0f);
Vec3f Planet::orbitScatteredDiscObjectsColor = Vec3f(1.0f,0.6f,1.0f);
Vec3f Planet::orbitOortCloudObjectsColor = Vec3f(1.0f,0.6f,1.0f);
Vec3f Planet::orbitSednoidsColor = Vec3f(1.0f,0.6f,1.0f);
Vec3f Planet::orbitCometsColor = Vec3f(1.0f,0.6f,1.0f);
Vec3f Planet::orbitMercuryColor = Vec3f(1.0f,0.6f,1.0f);
Vec3f Planet::orbitVenusColor = Vec3f(1.0f,0.6f,1.0f);
Vec3f Planet::orbitEarthColor = Vec3f(1.0f,0.6f,1.0f);
Vec3f Planet::orbitMarsColor = Vec3f(1.0f,0.6f,1.0f);
Vec3f Planet::orbitJupiterColor = Vec3f(1.0f,0.6f,1.0f);
Vec3f Planet::orbitSaturnColor = Vec3f(1.0f,0.6f,1.0f);
Vec3f Planet::orbitUranusColor = Vec3f(1.0f,0.6f,1.0f);
Vec3f Planet::orbitNeptuneColor = Vec3f(1.0f,0.6f,1.0f);
StelTextureSP Planet::hintCircleTex;
StelTextureSP Planet::texEarthShadow;

bool Planet::permanentDrawingOrbits = false;
Planet::PlanetOrbitColorStyle Planet::orbitColorStyle = Planet::ocsOneColor;

bool Planet::flagCustomGrsSettings = false;
double Planet::customGrsJD = 2456901.5;
double Planet::customGrsDrift = 15.;
int Planet::customGrsLongitude = 216;

QOpenGLShaderProgram* Planet::planetShaderProgram=Q_NULLPTR;
Planet::PlanetShaderVars Planet::planetShaderVars;
QOpenGLShaderProgram* Planet::ringPlanetShaderProgram=Q_NULLPTR;
Planet::PlanetShaderVars Planet::ringPlanetShaderVars;
QOpenGLShaderProgram* Planet::moonShaderProgram=Q_NULLPTR;
Planet::PlanetShaderVars Planet::moonShaderVars;
QOpenGLShaderProgram* Planet::objShaderProgram=Q_NULLPTR;
Planet::PlanetShaderVars Planet::objShaderVars;
QOpenGLShaderProgram* Planet::objShadowShaderProgram=Q_NULLPTR;
Planet::PlanetShaderVars  Planet::objShadowShaderVars;
QOpenGLShaderProgram* Planet::transformShaderProgram=Q_NULLPTR;
Planet::PlanetShaderVars Planet::transformShaderVars;

bool Planet::shadowInitialized = false;
#ifdef DEBUG_SHADOWMAP
QOpenGLFramebufferObject* Planet::shadowFBO = Q_NULLPTR;
#else
GLuint Planet::shadowFBO = 0;
#endif
GLuint Planet::shadowTex = 0;


QMap<Planet::PlanetType, QString> Planet::pTypeMap;
QMap<Planet::ApparentMagnitudeAlgorithm, QString> Planet::vMagAlgorithmMap;

#define STRINGIFY2(a) #a
#define STRINGIFY(a) STRINGIFY2(a)
#define SM_SIZE 1024

Planet::PlanetOBJModel::PlanetOBJModel()
	: projPosBuffer(new QOpenGLBuffer(QOpenGLBuffer::VertexBuffer)), obj(new StelOBJ()), arr(new StelOpenGLArray())
{
	//The buffer is refreshed completely before each draw, so StreamDraw should be ok
	projPosBuffer->setUsagePattern(QOpenGLBuffer::StreamDraw);
}

Planet::PlanetOBJModel::~PlanetOBJModel()
{
	delete projPosBuffer;
	delete obj;
	delete arr;
}

bool Planet::PlanetOBJModel::loadGL()
{
	if(arr->load(obj,false))
	{
		//delete StelOBJ because the data is no longer needed
		delete obj;
		obj = NULL;
		//make sure the vector has enough space to hold the projected data
		projectedPosArray.resize(posArray.size());
		//create the GL buffer for the projection
		return projPosBuffer->create();
	}
	return false;
}
	
Planet::Planet(const QString& englishName,
	       int flagLighting,
	       double radius,
	       double oblateness,
	       Vec3f halocolor,
	       float albedo,
	       float roughness,
	       float outgas_intensity,
	       float outgas_falloff,
	       const QString& atexMapName,
	       const QString& anormalMapName,
	       const QString& aobjModelName,
	       posFuncType coordFunc,
	       void* auserDataPtr,
	       OsculatingFunctType *osculatingFunc,
	       bool acloseOrbit,
	       bool hidden,
	       bool hasAtmosphere,
	       bool hasHalo,
	       const QString& pTypeStr)
	: flagNativeName(true),
	  flagTranslatedName(true),
	  lastOrbitJDE(0.0),
	  deltaJDE(StelCore::JD_SECOND),
	  deltaOrbitJDE(0.0),
	  orbitCached(false),
	  closeOrbit(acloseOrbit),
	  englishName(englishName),
	  nameI18(englishName),
	  nativeName(""),
	  texMapName(atexMapName),
	  normalMapName(anormalMapName),
	  flagLighting(flagLighting),
	  radius(radius),
	  oneMinusOblateness(1.0-oblateness),
	  haloColor(halocolor),
	  albedo(albedo),
	  roughness(roughness),
	  outgas_intensity(outgas_intensity),
	  outgas_falloff(outgas_falloff),
	  axisRotation(0.),
	  objModel(NULL),
	  objModelLoader(NULL),
	  rings(NULL),
	  distance(0.0),
	  sphereScale(1.f),
	  lastJDE(J2000),
	  coordFunc(coordFunc),
	  userDataPtr(auserDataPtr),
	  osculatingFunc(osculatingFunc),
	  parent(NULL),
	  flagLabels(true),
	  hidden(hidden),
	  atmosphere(hasAtmosphere),
	  halo(hasHalo)
{
	// Initialize pType with the key found in pTypeMap, or mark planet type as undefined.
	// The latter condition should obviously never happen.
	pType = pTypeMap.key(pTypeStr, Planet::isUNDEFINED);
	vMagAlgorithm = Planet::UndefinedAlgorithm;

	eclipticPos = Vec3d(0.,0.,0.);
	rotLocalToParent = Mat4d::identity();
	//only try loading textures when there is actually something to load!
	//prevents some overhead when starting
	if(!texMapName.isEmpty())
		texMap = StelApp::getInstance().getTextureManager().createTextureThread(StelFileMgr::getInstallationDir()+"/textures/"+texMapName, StelTexture::StelTextureParams(true, GL_LINEAR, GL_REPEAT));
	if(!normalMapName.isEmpty())
		normalMap = StelApp::getInstance().getTextureManager().createTextureThread(StelFileMgr::getInstallationDir()+"/textures/"+normalMapName, StelTexture::StelTextureParams(true, GL_LINEAR, GL_REPEAT));
	//the OBJ is lazily loaded when first required
	if(!aobjModelName.isEmpty())
	{
		objModelPath = StelFileMgr::findFile("models/"+aobjModelName, StelFileMgr::File);
		if(objModelPath.isEmpty())
		{
			qWarning()<<"Cannot resolve path to model file"<<aobjModelName<<"of object"<<englishName;
		}
	}

	if (englishName!="Pluto")
	{
		deltaJDE = 0.001*StelCore::JD_SECOND;
	}


}

// called in SolarSystem::init() before first planet is created. Loads pTypeMap.
void Planet::init()
{
	if (pTypeMap.count() > 0 )
	{
		// This should never happen. But it's uncritical.
		qDebug() << "Planet::init(): Non-empty static map. This is a programming error, but we can fix that.";
		pTypeMap.clear();
	}
	pTypeMap.insert(Planet::isStar,		"star");
	pTypeMap.insert(Planet::isPlanet,	"planet");
	pTypeMap.insert(Planet::isMoon,		"moon");
	pTypeMap.insert(Planet::isAsteroid,	"asteroid");
	pTypeMap.insert(Planet::isPlutino,	"plutino");
	pTypeMap.insert(Planet::isComet,	"comet");
	pTypeMap.insert(Planet::isDwarfPlanet,	"dwarf planet");
	pTypeMap.insert(Planet::isCubewano,	"cubewano");
	pTypeMap.insert(Planet::isSDO,		"scattered disc object");
	pTypeMap.insert(Planet::isOCO,		"Oort cloud object");
	pTypeMap.insert(Planet::isSednoid,	"sednoid");
	pTypeMap.insert(Planet::isUNDEFINED,	"UNDEFINED"); // something must be broken before we ever see this!

	if (vMagAlgorithmMap.count() > 0)
	{
		qDebug() << "Planet::init(): Non-empty static map. This is a programming error, but we can fix that.";
		vMagAlgorithmMap.clear();
	}
	vMagAlgorithmMap.insert(Planet::Planesas,	"planesas");
	vMagAlgorithmMap.insert(Planet::Mueller,	"mueller");
	vMagAlgorithmMap.insert(Planet::Harris,		"harris");
	vMagAlgorithmMap.insert(Planet::Generic,	"generic"),
	vMagAlgorithmMap.insert(Planet::UndefinedAlgorithm, "");
}

Planet::~Planet()
{
	delete rings;
	delete objModel;
}

void Planet::translateName(const StelTranslator& trans)
{
	if (!nativeName.isEmpty() && getFlagNativeName())
	{
		if (getFlagTranslatedName())
			nameI18 = trans.qtranslate(nativeName);
		else
			nameI18 = nativeName;
	}
	else
	{
		if (getFlagTranslatedName())
			nameI18 = trans.qtranslate(englishName);
		else
			nameI18 = englishName;
	}
}

QString Planet::getEnglishName() const
{
	return englishName;
}

QString Planet::getNameI18n() const
{
	return nameI18;
}

// Return the information string "ready to print" :)
QString Planet::getInfoString(const StelCore* core, const InfoStringGroup& flags) const
{
	QString str;
	QTextStream oss(&str);
	double az_app, alt_app;
	StelUtils::rectToSphe(&az_app,&alt_app,getAltAzPosApparent(core));
	bool withDecimalDegree = StelApp::getInstance().getFlagShowDecimalDegrees();
	double distanceAu = getJ2000EquatorialPos(core).length();
	Q_UNUSED(az_app);

	if (flags&Name)
	{
		oss << "<h2>" << getNameI18n();  // UI translation can differ from sky translation
		oss.setRealNumberNotation(QTextStream::FixedNotation);
		oss.setRealNumberPrecision(1);
		if (sphereScale != 1.f)
			oss << QString::fromUtf8(" (\xC3\x97") << sphereScale << ")";
		oss << "</h2>";
	}

	if (flags&ObjectType && getPlanetType()!=isUNDEFINED)
	{
		oss << q_("Type: <b>%1</b>").arg(q_(getPlanetTypeString())) << "<br />";
	}

	if (flags&Magnitude && getVMagnitude(core)!=std::numeric_limits<float>::infinity())
	{
		if (core->getSkyDrawer()->getFlagHasAtmosphere() && (alt_app>-3.0*M_PI/180.0)) // Don't show extincted magnitude much below horizon where model is meaningless.
			oss << q_("Magnitude: <b>%1</b> (after extinction: <b>%2</b>)").arg(QString::number(getVMagnitude(core), 'f', 2),
											QString::number(getVMagnitudeWithExtinction(core), 'f', 2)) << "<br>";
		else
			oss << q_("Magnitude: <b>%1</b>").arg(getVMagnitude(core), 0, 'f', 2) << "<br>";
	}
	if (flags&AbsoluteMagnitude && getVMagnitude(core)!=std::numeric_limits<float>::infinity())
	{
		// TODO: Calculate accurate value of absolute magnitude for Solar System bodies (H)
		oss << q_("Absolute Magnitude: %1").arg(getVMagnitude(core)-5.*(std::log10(distanceAu*AU/PARSEC)-1.), 0, 'f', 2) << "<br>";
	}

	oss << getPositionInfoString(core, flags);

	// GZ This is mostly for debugging. Maybe also useful for letting people use our results to cross-check theirs, but we should not act as reference, currently...
	// TODO: maybe separate this out into:
	//if (flags&EclipticCoordXYZ)
	// For now: add to EclipticCoord
	//if (flags&EclipticCoord)
	//	oss << q_("Ecliptical XYZ (VSOP87A): %1/%2/%3").arg(QString::number(eclipticPos[0], 'f', 3), QString::number(eclipticPos[1], 'f', 3), QString::number(eclipticPos[2], 'f', 3)) << "<br>";

	if (flags&Distance)
	{
		double hdistanceAu = getHeliocentricEclipticPos().length();
		double hdistanceKm = AU * hdistanceAu;
		if (englishName!="Sun")
		{
			if (hdistanceAu < 0.1)
			{
				// xgettext:no-c-format
				oss << QString(q_("Distance from Sun: %1AU (%2 km)"))
				       .arg(hdistanceAu, 0, 'f', 6)
				       .arg(hdistanceKm, 0, 'f', 3);
			}
			else
			{
				// xgettext:no-c-format
				oss << QString(q_("Distance from Sun: %1AU (%2 Mio km)"))
				       .arg(hdistanceAu, 0, 'f', 3)
				       .arg(hdistanceKm / 1.0e6, 0, 'f', 3);
			}
			oss << "<br>";
		}
		double distanceKm = AU * distanceAu;
		if (distanceAu < 0.1)
		{
			// xgettext:no-c-format
			oss << QString(q_("Distance: %1AU (%2 km)"))
				   .arg(distanceAu, 0, 'f', 6)
				   .arg(distanceKm, 0, 'f', 3);
		}
		else
		{
			// xgettext:no-c-format
			oss << QString(q_("Distance: %1AU (%2 Mio km)"))
				   .arg(distanceAu, 0, 'f', 3)
				   .arg(distanceKm / 1.0e6, 0, 'f', 3);
		}
		oss << "<br>";
	}

	if (flags&Size)
	{
		double angularSize = 2.*getAngularSize(core)*M_PI/180.;
		if (rings)
		{
			double withoutRings = 2.*getSpheroidAngularSize(core)*M_PI/180.;
			if (withDecimalDegree)
				oss << q_("Apparent diameter: %1, with rings: %2")
				       .arg(StelUtils::radToDecDegStr(withoutRings,4,false,true),
					    StelUtils::radToDecDegStr(angularSize,4,false,true));
			else
				oss << q_("Apparent diameter: %1, with rings: %2")
				       .arg(StelUtils::radToDmsStr(withoutRings, true),
					    StelUtils::radToDmsStr(angularSize, true));
		}
		else
		{
			if (sphereScale!=1.f) // We must give correct diameters even if upscaling (e.g. Moon)
			{
				if (withDecimalDegree)
					oss << q_("Apparent diameter: %1, scaled up to: %2")
					       .arg(StelUtils::radToDecDegStr(angularSize / sphereScale,5,false,true))
					       .arg(StelUtils::radToDecDegStr(angularSize,5,false,true));
				else
					oss << q_("Apparent diameter: %1, scaled up to: %2")
					       .arg(StelUtils::radToDmsStr(angularSize / sphereScale, true))
					       .arg(StelUtils::radToDmsStr(angularSize, true));
			}
			else
			{
				if (withDecimalDegree)
					oss << q_("Apparent diameter: %1").arg(StelUtils::radToDecDegStr(angularSize,5,false,true));
				else
					oss << q_("Apparent diameter: %1").arg(StelUtils::radToDmsStr(angularSize, true));
			}
		}
		oss << "<br>";
	}

	double siderealPeriod = getSiderealPeriod();
	double siderealDay = getSiderealDay();
	if (flags&Extra)
	{
		// This is a string you can activate for debugging. It shows the distance between observer and center of the body you are standing on.
		// May be helpful for debugging critical parallax corrections for eclipses.
		// For general use, find a better location first.
		// oss << q_("Planetocentric distance &rho;: %1 (km)").arg(core->getCurrentObserver()->getDistanceFromCenter() * AU) <<"<br>";
		if (siderealPeriod>0)
		{
			// TRANSLATORS: Sidereal (orbital) period for solar system bodies in days and in Julian years (symbol: a)
			oss << q_("Sidereal period: %1 days (%2 a)").arg(QString::number(siderealPeriod, 'f', 2)).arg(QString::number(siderealPeriod/365.25, 'f', 3)) << "<br>";
			if (qAbs(siderealDay)>0)
			{
				oss << q_("Sidereal day: %1").arg(StelUtils::hoursToHmsStr(qAbs(siderealDay*24))) << "<br>";
				oss << q_("Mean solar day: %1").arg(StelUtils::hoursToHmsStr(qAbs(getMeanSolarDay()*24))) << "<br>";
			}
			else if (re.period==0.)
			{
				oss << q_("The period of rotation is chaotic") << "<br>";
			}
		}
		if (englishName != "Sun")
		{
			const Vec3d& observerHelioPos = core->getObserverHeliocentricEclipticPos();
			const double elongation = getElongation(observerHelioPos);
			QString moonPhase = "";
			if (englishName=="Moon" && core->getCurrentLocation().planetName=="Earth")
			{
				double eclJDE = GETSTELMODULE(SolarSystem)->getEarth()->getRotObliquity(core->getJDE());
				double ra_equ, dec_equ, lambdaMoon, lambdaSun, beta;
				StelUtils::rectToSphe(&ra_equ,&dec_equ, getEquinoxEquatorialPos(core));
				StelUtils::equToEcl(ra_equ, dec_equ, eclJDE, &lambdaMoon, &beta);
				StelUtils::rectToSphe(&ra_equ,&dec_equ, GETSTELMODULE(SolarSystem)->searchByEnglishName("Sun")->getEquinoxEquatorialPos(core));
				StelUtils::equToEcl(ra_equ, dec_equ, eclJDE, &lambdaSun, &beta);
				int deltaLong = (int)(lambdaMoon*180.f/M_PI - lambdaSun*180.f/M_PI);
				if (deltaLong<0) deltaLong+=360;
				if (deltaLong==45)
					moonPhase = qc_("Waxing Crescent", "Moon phase");
				if (deltaLong==90)
					moonPhase = qc_("First Quarter", "Moon phase");
				if (deltaLong==135)
					moonPhase = qc_("Waxing Gibbous", "Moon phase");
				if (deltaLong==180)
					moonPhase = qc_("Full Moon", "Moon phase");
				if (deltaLong==225)
					moonPhase = qc_("Waning Gibbous", "Moon phase");
				if (deltaLong==270)
					moonPhase = qc_("Third Quarter", "Moon phase");
				if (deltaLong==315)
					moonPhase = qc_("Waning Crescent", "Moon phase");
				if (deltaLong==0 || deltaLong==360)
					moonPhase = qc_("New Moon", "Moon phase");
			}

			if (withDecimalDegree)
			{
				oss << QString(q_("Phase Angle: %1")).arg(StelUtils::radToDecDegStr(getPhaseAngle(observerHelioPos),4,false,true)) << "<br>";
				oss << QString(q_("Elongation: %1")).arg(StelUtils::radToDecDegStr(elongation,4,false,true)) << "<br>";
			}
			else
			{
				oss << QString(q_("Phase Angle: %1")).arg(StelUtils::radToDmsStr(getPhaseAngle(observerHelioPos), true)) << "<br>";
				oss << QString(q_("Elongation: %1")).arg(StelUtils::radToDmsStr(elongation, true)) << "<br>";
			}

			oss << QString(q_("Phase: %1")).arg(getPhase(observerHelioPos), 0, 'f', 2);
			if (!moonPhase.isEmpty())
				oss << " (" << moonPhase << ")";
			oss << "<br>";
			oss << QString(q_("Illuminated: %1%")).arg(getPhase(observerHelioPos) * 100, 0, 'f', 1) << "<br>";
			oss << QString(q_("Albedo: %1")).arg(QString::number(getAlbedo(), 'f', 3)) << "<br>";
		}
		if (englishName=="Sun")
		{
			// Only show during eclipse, show percent?
			static SolarSystem *ssystem=GETSTELMODULE(SolarSystem);
			// Debug solution:
//			float eclipseFactor = ssystem->getEclipseFactor(core);
//			oss << QString(q_("Eclipse Factor: %1 alpha: %2")).arg(eclipseFactor).arg(-0.1f*qMax(-10.0f, (float) std::log10(eclipseFactor))) << "<br>";
			// Release version:
			float eclipseFactor = 100.f*(1.f-ssystem->getEclipseFactor(core));
			if (eclipseFactor>1.e-7) // needed to avoid false display of 1e-14 or so.
				oss << QString(q_("Eclipse Factor: %1%")).arg(eclipseFactor) << "<br>";

		}
	}

	postProcessInfoString(str, flags);

	return str;
}

//! Get sky label (sky translation)
QString Planet::getSkyLabel(const StelCore*) const
{
	QString str;
	QTextStream oss(&str);
	oss.setRealNumberPrecision(2);
	oss << getNameI18n();

	if (sphereScale != 1.f)
	{
		oss << QString::fromUtf8(" (\xC3\x97") << sphereScale << ")";
	}
	return str;
}

float Planet::getSelectPriority(const StelCore* core) const
{
	if( ((SolarSystem*)StelApp::getInstance().getModuleMgr().getModule("SolarSystem"))->getFlagHints() )
	{
	// easy to select, especially pluto
		return getVMagnitudeWithExtinction(core)-15.f;
	}
	else
	{
		return getVMagnitudeWithExtinction(core) - 8.f;
	}
}

Vec3f Planet::getInfoColor(void) const
{
	return ((SolarSystem*)StelApp::getInstance().getModuleMgr().getModule("SolarSystem"))->getLabelsColor();
}


double Planet::getCloseViewFov(const StelCore* core) const
{
	return std::atan(radius*sphereScale*2.f/getEquinoxEquatorialPos(core).length())*180./M_PI * 4;
}

double Planet::getSatellitesFov(const StelCore* core) const
{
	// TODO: calculate from satellite orbits rather than hard code
	if (englishName=="Jupiter") return std::atan(0.005f/getEquinoxEquatorialPos(core).length())*180./M_PI * 4;
	if (englishName=="Saturn") return std::atan(0.005f/getEquinoxEquatorialPos(core).length())*180./M_PI * 4;
	if (englishName=="Mars") return std::atan(0.0001f/getEquinoxEquatorialPos(core).length())*180./M_PI * 4;
	if (englishName=="Uranus") return std::atan(0.002f/getEquinoxEquatorialPos(core).length())*180./M_PI * 4;
	return -1.;
}

double Planet::getParentSatellitesFov(const StelCore* core) const
{
	if (parent && parent->parent) return parent->getSatellitesFov(core);
	return -1.0;
}

// Set the rotational elements of the planet body.
void Planet::setRotationElements(float _period, float _offset, double _epoch, float _obliquity, float _ascendingNode, float _precessionRate, double _siderealPeriod )
{
	re.period = _period;
	re.offset = _offset;
	re.epoch = _epoch;
	re.obliquity = _obliquity;
	re.ascendingNode = _ascendingNode;
	re.precessionRate = _precessionRate;
	re.siderealPeriod = _siderealPeriod;  // used for drawing orbit lines

	deltaOrbitJDE = re.siderealPeriod/ORBIT_SEGMENTS;
}

Vec3d Planet::getJ2000EquatorialPos(const StelCore *core) const
{
	return StelCore::matVsop87ToJ2000.multiplyWithoutTranslation(getHeliocentricEclipticPos() - core->getObserverHeliocentricEclipticPos());
}

// Compute the position in the parent Planet coordinate system
// Actually call the provided function to compute the ecliptical position
void Planet::computePositionWithoutOrbits(const double dateJDE)
{
	if (fabs(lastJDE-dateJDE)>deltaJDE)
	{
		coordFunc(dateJDE, eclipticPos, userDataPtr);
		lastJDE = dateJDE;
	}
}

// return value in radians!
// For Earth, this is epsilon_A, the angle between earth's rotational axis and mean ecliptic of date.
// Details: e.g. Hilton etal, Report on Precession and the Ecliptic, Cel.Mech.Dyn.Astr.94:351-67 (2006), Fig1.
double Planet::getRotObliquity(double JDE) const
{
	// JDay=2451545.0 for J2000.0
	if (englishName=="Earth")
		return getPrecessionAngleVondrakEpsilon(JDE);
	else
		return re.obliquity;
}


bool willCastShadow(const Planet* thisPlanet, const Planet* p)
{
	Vec3d thisPos = thisPlanet->getHeliocentricEclipticPos();
	Vec3d planetPos = p->getHeliocentricEclipticPos();
	
	// If the planet p is farther from the sun than this planet, it can't cast shadow on it.
	if (planetPos.lengthSquared()>thisPos.lengthSquared())
		return false;

	Vec3d ppVector = planetPos;
	ppVector.normalize();
	
	double shadowDistance = ppVector * thisPos;
	static const double sunRadius = 696000./AU;
	double d = planetPos.length() / (p->getRadius()/sunRadius+1);
	double penumbraRadius = (shadowDistance-d)/d*sunRadius;
	
	double penumbraCenterToThisPlanetCenterDistance = (ppVector*shadowDistance-thisPos).length();
	
	if (penumbraCenterToThisPlanetCenterDistance<penumbraRadius+thisPlanet->getRadius())
		return true;
	return false;
}

QVector<const Planet*> Planet::getCandidatesForShadow() const
{
	QVector<const Planet*> res;
	const SolarSystem *ssystem=GETSTELMODULE(SolarSystem);
	const Planet* sun = ssystem->getSun().data();
	if (this==sun || (parent.data()==sun && satellites.empty()))
		return res;
	
	foreach (const PlanetP& planet, satellites)
	{
		if (willCastShadow(this, planet.data()))
			res.append(planet.data());
	}
	if (willCastShadow(this, parent.data()))
		res.append(parent.data());
	// Test satellites mutual occultations.
	if (parent.data() != sun) {
		foreach (const PlanetP& planet, parent.data()->satellites)
		{
			//skip self-shadowing
			if(planet.data() == this )
				continue;
			if (willCastShadow(this, planet.data()))
				res.append(planet.data());
		}
	}
	
	return res;
}

void Planet::computePosition(const double dateJDE)
{
	// Make sure the parent position is computed for the dateJDE, otherwise
	// getHeliocentricPos() would return incorrect values.
	if (parent)
		parent->computePositionWithoutOrbits(dateJDE);

	if (orbitFader.getInterstate()>0.000001 && deltaOrbitJDE > 0 && (fabs(lastOrbitJDE-dateJDE)>deltaOrbitJDE || !orbitCached))
	{
		StelCore *core=StelApp::getInstance().getCore();

		double calc_date;
		// int delta_points = (int)(0.5 + (date - lastOrbitJD)/date_increment);
		int delta_points;

		if( dateJDE > lastOrbitJDE )
		{
			delta_points = (int)(0.5 + (dateJDE - lastOrbitJDE)/deltaOrbitJDE);
		}
		else
		{
			delta_points = (int)(-0.5 + (dateJDE - lastOrbitJDE)/deltaOrbitJDE);
		}
		double new_date = lastOrbitJDE + delta_points*deltaOrbitJDE;

		// qDebug( "Updating orbit coordinates for %s (delta %f) (%d points)\n", getEnglishName().toUtf8().data(), deltaOrbitJDE, delta_points);

		if( delta_points > 0 && delta_points < ORBIT_SEGMENTS && orbitCached)
		{

			for( int d=0; d<ORBIT_SEGMENTS; d++ )
			{
				if(d + delta_points >= ORBIT_SEGMENTS-1 )
				{
					// calculate new points
					calc_date = new_date + (d-ORBIT_SEGMENTS/2)*deltaOrbitJDE;

					// date increments between points will not be completely constant though
					computeTransMatrix(calc_date-core->computeDeltaT(calc_date)/86400.0, calc_date);
					if (osculatingFunc)
					{
						(*osculatingFunc)(dateJDE,calc_date,eclipticPos);
					}
					else
					{
						coordFunc(calc_date, eclipticPos, userDataPtr);
					}
					orbitP[d] = eclipticPos;
					orbit[d] = getHeliocentricEclipticPos();
				}
				else
				{
					orbitP[d] = orbitP[d+delta_points];
					orbit[d] = getHeliocentricPos(orbitP[d]);
				}
			}

			lastOrbitJDE = new_date;
		}
		else if( delta_points < 0 && abs(delta_points) < ORBIT_SEGMENTS  && orbitCached)
		{

			for( int d=ORBIT_SEGMENTS-1; d>=0; d-- )
			{
				if(d + delta_points < 0 )
				{
					// calculate new points
					calc_date = new_date + (d-ORBIT_SEGMENTS/2)*deltaOrbitJDE;

					computeTransMatrix(calc_date-core->computeDeltaT(calc_date)/86400.0, calc_date);
					if (osculatingFunc) {
						(*osculatingFunc)(dateJDE,calc_date,eclipticPos);
					}
					else
					{
						coordFunc(calc_date, eclipticPos, userDataPtr);
					}
					orbitP[d] = eclipticPos;
					orbit[d] = getHeliocentricEclipticPos();
				}
				else
				{
					orbitP[d] = orbitP[d+delta_points];
					orbit[d] = getHeliocentricPos(orbitP[d]);
				}
			}

			lastOrbitJDE = new_date;

		}
		else if( delta_points || !orbitCached)
		{

			// update all points (less efficient)
			for( int d=0; d<ORBIT_SEGMENTS; d++ )
			{
				calc_date = dateJDE + (d-ORBIT_SEGMENTS/2)*deltaOrbitJDE;
				computeTransMatrix(calc_date-core->computeDeltaT(calc_date)/86400.0, calc_date);
				if (osculatingFunc)
				{
					(*osculatingFunc)(dateJDE,calc_date,eclipticPos);
				}
				else
				{
					coordFunc(calc_date, eclipticPos, userDataPtr);
				}
				orbitP[d] = eclipticPos;
				orbit[d] = getHeliocentricEclipticPos();
			}

			lastOrbitJDE = dateJDE;
			if (!osculatingFunc) orbitCached = 1;
		}


		// calculate actual Planet position
		coordFunc(dateJDE, eclipticPos, userDataPtr);

		lastJDE = dateJDE;

	}
	else if (fabs(lastJDE-dateJDE)>deltaJDE)
	{
		// calculate actual Planet position
		coordFunc(dateJDE, eclipticPos, userDataPtr);
		if (orbitFader.getInterstate()>0.000001)
			for( int d=0; d<ORBIT_SEGMENTS; d++ )
				orbit[d]=getHeliocentricPos(orbitP[d]);
		lastJDE = dateJDE;
	}

}

// Compute the transformation matrix from the local Planet coordinate system to the parent Planet coordinate system.
// In case of the planets, this makes the axis point to their respective celestial poles.
// TODO: Verify for the other planets if their axes are relative to J2000 ecliptic (VSOP87A XY plane) or relative to (precessed) ecliptic of date?
void Planet::computeTransMatrix(double JD, double JDE)
{
	// We have to call with both to correct this for earth with the new model.
	axisRotation = getSiderealTime(JD, JDE);

	// Special case - heliocentric coordinates are relative to eclipticJ2000 (VSOP87A XY plane),
	// not solar equator...

	if (parent)
	{
		// We can inject a proper precession plus even nutation matrix in this stage, if available.
		if (englishName=="Earth")
		{
			// rotLocalToParent = Mat4d::zrotation(re.ascendingNode - re.precessionRate*(jd-re.epoch)) * Mat4d::xrotation(-getRotObliquity(jd));
			// We follow Capitaine's (2003) formulation P=Rz(Chi_A)*Rx(-omega_A)*Rz(-psi_A)*Rx(eps_o).
			// ADS: 2011A&A...534A..22V = A&A 534, A22 (2011): Vondrak, Capitane, Wallace: New Precession Expressions, valid for long time intervals:
			// See also Hilton et al., Report on Precession and the Ecliptic. Cel.Mech.Dyn.Astr. 94:351-367 (2006), eqn (6) and (21).
			double eps_A, chi_A, omega_A, psi_A;
			getPrecessionAnglesVondrak(JDE, &eps_A, &chi_A, &omega_A, &psi_A);
			// Canonical precession rotations: Nodal rotation psi_A,
			// then rotation by omega_A, the angle between EclPoleJ2000 and EarthPoleOfDate.
			// The final rotation by chi_A rotates the equinox (zero degree).
			// To achieve ecliptical coords of date, you just have now to add a rotX by epsilon_A (obliquity of date).

			rotLocalToParent= Mat4d::zrotation(-psi_A) * Mat4d::xrotation(-omega_A) * Mat4d::zrotation(chi_A);
			// Plus nutation IAU-2000B:
			if (StelApp::getInstance().getCore()->getUseNutation())
			{
				double deltaEps, deltaPsi;
				getNutationAngles(JDE, &deltaPsi, &deltaEps);
				//qDebug() << "deltaEps, arcsec" << deltaEps*180./M_PI*3600. << "deltaPsi" << deltaPsi*180./M_PI*3600.;
				Mat4d nut2000B=Mat4d::xrotation(eps_A) * Mat4d::zrotation(deltaPsi)* Mat4d::xrotation(-eps_A-deltaEps);
				rotLocalToParent=rotLocalToParent*nut2000B;
			}
		}
		else
			rotLocalToParent = Mat4d::zrotation(re.ascendingNode - re.precessionRate*(JDE-re.epoch)) * Mat4d::xrotation(re.obliquity);
	}
}

Mat4d Planet::getRotEquatorialToVsop87(void) const
{
	Mat4d rval = rotLocalToParent;
	if (parent)
	{
		for (PlanetP p=parent;p->parent;p=p->parent)
			rval = p->rotLocalToParent * rval;
	}
	return rval;
}

void Planet::setRotEquatorialToVsop87(const Mat4d &m)
{
	Mat4d a = Mat4d::identity();
	if (parent)
	{
		for (PlanetP p=parent;p->parent;p=p->parent)
			a = p->rotLocalToParent * a;
	}
	rotLocalToParent = a.transpose() * m;
}


// Compute the z rotation to use from equatorial to geographic coordinates.
// We need both JD and JDE here for Earth. (For other planets only JDE.)
double Planet::getSiderealTime(double JD, double JDE) const
{
	if (englishName=="Earth")
	{	// Check to make sure that nutation is just those few arcseconds.
		if (StelApp::getInstance().getCore()->getUseNutation())
			return get_apparent_sidereal_time(JD, JDE);
		else
			return get_mean_sidereal_time(JD, JDE);
	}

	double t = JDE - re.epoch;
	// oops... avoid division by zero (typical case for moons with chaotic period of rotation)
	double rotations = 1.f; // NOTE: Maybe 1e-3 will be better?
	if (re.period!=0.) // OK, it's not a moon with chaotic period of rotation :)
	{
		rotations = t / (double) re.period;
	}
	double wholeRotations = floor(rotations);
	double remainder = rotations - wholeRotations;

	if (englishName=="Jupiter")
	{
		// http://www.projectpluto.com/grs_form.htm
		// CM( System II) =  181.62 + 870.1869147 * jd + correction [870d rotation every day]
		const double rad  = M_PI/180.;
		double jup_mean = (JDE - 2455636.938) * 360. / 4332.89709;
		double eqn_center = 5.55 * sin( rad*jup_mean);
		double angle = (JDE - 2451870.628) * 360. / 398.884 - eqn_center;
		//double correction = 11 * sin( rad*angle) + 5 * cos( rad*angle)- 1.25 * cos( rad*jup_mean) - eqn_center; // original correction
		double correction = 25.8 + 11 * sin( rad*angle) - 2.5 * cos( rad*jup_mean) - eqn_center; // light speed correction not used because in stellarium the jd is manipulated for that
		double cm2=181.62 + 870.1869147 * JDE + correction; // Central Meridian II
		cm2=cm2 - 360.0*(int)(cm2/360.);
		// http://www.skyandtelescope.com/observing/transit-times-of-jupiters-great-red-spot/ writes:
		// The predictions assume the Red Spot was at Jovian System II longitude 216° in September 2014 and continues to drift 1.25° per month, based on historical trends noted by JUPOS.
		// GRS longitude was at 2014-09-08 216d with a drift of 1.25d every month
		double longitudeGRS = 0.;
		if (flagCustomGrsSettings)
			longitudeGRS = customGrsLongitude + customGrsDrift*(JDE - customGrsJD)/365.25;
		else
			longitudeGRS=216+1.25*( JDE - 2456908)/30;
		// qDebug() << "Jupiter: CM2 = " << cm2 << " longitudeGRS = " << longitudeGRS << " --> rotation = " << (cm2 - longitudeGRS);
		return cm2 - longitudeGRS + 50.; // Jupiter Texture not 0d
		// To verify:
		// GRS at 2015-02-26 23:07 UT on picture at https://maximusphotography.files.wordpress.com/2015/03/jupiter-febr-26-2015.jpg
		//        2014-02-25 19:03 UT    http://www.damianpeach.com/jup1314/2014_02_25rgb0305.jpg
		//	  2013-05-01 10:29 UT    http://astro.christone.net/jupiter/jupiter2012/jupiter20130501.jpg
		//        2012-10-26 00:12 UT at http://www.lunar-captures.com//jupiter2012_files/121026_JupiterGRS_Tar.jpg
		//	  2011-08-28 02:29 UT at http://www.damianpeach.com/jup1112/2011_08_28rgb.jpg
		// stellarium 2h too early: 2010-09-21 23:37 UT http://www.digitalsky.org.uk/Jupiter/2010-09-21_23-37-30_R-G-B_800.jpg
	}
	else
		return remainder * 360. + re.offset;
}

double Planet::getMeanSolarDay() const
{
	double msd = 0.;

	if (englishName=="Sun")
		return msd;

	double sday = getSiderealDay();	
	double coeff = qAbs(sday/getSiderealPeriod());
	float sign = 1;
	// planets with retrograde rotation
	if (englishName=="Venus" || englishName=="Uranus" || englishName=="Pluto")
		sign = -1;

	if (pType==Planet::isMoon)
	{
		// duration of mean solar day on moon are same as synodic month on this moon
		double a = parent->getSiderealPeriod()/sday;
		msd = sday*(a/(a-1));
	}
	else
		msd = sign*sday/(1 - sign*coeff);

	return msd;
}

// Get the Planet position in the parent Planet ecliptic coordinate in AU
Vec3d Planet::getEclipticPos() const
{
	return eclipticPos;
}

// Return heliocentric coordinate of p
Vec3d Planet::getHeliocentricPos(Vec3d p) const
{
	// Note: using shared copies is too slow here.  So we use direct access
	// instead.
	Vec3d pos = p;
	const Planet* pp = parent.data();
	if (pp)
	{
		while (pp->parent.data())
		{
			pos += pp->eclipticPos;
			pp = pp->parent.data();
		}
	}
	return pos;
}

void Planet::setHeliocentricEclipticPos(const Vec3d &pos)
{
	eclipticPos = pos;
	PlanetP p = parent;
	if (p)
	{
		while (p->parent)
		{
			eclipticPos -= p->eclipticPos;
			p = p->parent;
		}
	}
}

// Compute the distance to the given position in heliocentric coordinate (in AU)
// This is called by SolarSystem::draw()
double Planet::computeDistance(const Vec3d& obsHelioPos)
{
	distance = (obsHelioPos-getHeliocentricEclipticPos()).length();
	// improve fps by juggling updates for asteroids and other minor bodies. They must be fast if close to observer, but can be slow if further away.
	if (pType >= Planet::isAsteroid)
			deltaJDE=distance*StelCore::JD_SECOND;
	return distance;
}

// Get the phase angle (radians) for an observer at pos obsPos in heliocentric coordinates (dist in AU)
double Planet::getPhaseAngle(const Vec3d& obsPos) const
{
	const double observerRq = obsPos.lengthSquared();
	const Vec3d& planetHelioPos = getHeliocentricEclipticPos();
	const double planetRq = planetHelioPos.lengthSquared();
	const double observerPlanetRq = (obsPos - planetHelioPos).lengthSquared();
	return std::acos((observerPlanetRq + planetRq - observerRq)/(2.0*std::sqrt(observerPlanetRq*planetRq)));
}

// Get the planet phase for an observer at pos obsPos in heliocentric coordinates (in AU)
float Planet::getPhase(const Vec3d& obsPos) const
{
	const double observerRq = obsPos.lengthSquared();
	const Vec3d& planetHelioPos = getHeliocentricEclipticPos();
	const double planetRq = planetHelioPos.lengthSquared();
	const double observerPlanetRq = (obsPos - planetHelioPos).lengthSquared();
	const double cos_chi = (observerPlanetRq + planetRq - observerRq)/(2.0*std::sqrt(observerPlanetRq*planetRq));
	return 0.5f * qAbs(1.f + cos_chi);
}

// Get the elongation angle (radians) for an observer at pos obsPos in heliocentric coordinates (dist in AU)
double Planet::getElongation(const Vec3d& obsPos) const
{
	const double observerRq = obsPos.lengthSquared();
	const Vec3d& planetHelioPos = getHeliocentricEclipticPos();
	const double planetRq = planetHelioPos.lengthSquared();
	const double observerPlanetRq = (obsPos - planetHelioPos).lengthSquared();
	return std::acos((observerPlanetRq  + observerRq - planetRq)/(2.0*sqrt(observerPlanetRq*observerRq)));
}

// Computation of the visual magnitude (V band) of the planet.
float Planet::getVMagnitude(const StelCore* core) const
{
	if (parent == 0)
	{
		// Sun, compute the apparent magnitude for the absolute mag (V: 4.83) and observer's distance
		// Hint: Absolute Magnitude of the Sun in Several Bands: http://mips.as.arizona.edu/~cnaw/sun.html
		const double distParsec = std::sqrt(core->getObserverHeliocentricEclipticPos().lengthSquared())*AU/PARSEC;

		// check how much of it is visible
		const SolarSystem* ssm = GETSTELMODULE(SolarSystem);
		double shadowFactor = ssm->getEclipseFactor(core);
		// See: Hughes, D. W., Brightness during a solar eclipse // Journal of the British Astronomical Association, vol.110, no.4, p.203-205
		// URL: http://adsabs.harvard.edu/abs/2000JBAA..110..203H
		if(shadowFactor < 0.000128)
			shadowFactor = 0.000128;

		return 4.83 + 5.*(std::log10(distParsec)-1.) - 2.5*(std::log10(shadowFactor));
	}

	// Compute the angular phase
	const Vec3d& observerHelioPos = core->getObserverHeliocentricEclipticPos();
	const double observerRq = observerHelioPos.lengthSquared();
	const Vec3d& planetHelioPos = getHeliocentricEclipticPos();
	const double planetRq = planetHelioPos.lengthSquared();
	const double observerPlanetRq = (observerHelioPos - planetHelioPos).lengthSquared();
	const double cos_chi = (observerPlanetRq + planetRq - observerRq)/(2.0*std::sqrt(observerPlanetRq*planetRq));
	const double phase = std::acos(cos_chi);

	double shadowFactor = 1.;
	// Check if the satellite is inside the inner shadow of the parent planet:
	if (parent->parent != 0)
	{
		const Vec3d& parentHeliopos = parent->getHeliocentricEclipticPos();
		const double parent_Rq = parentHeliopos.lengthSquared();
		const double pos_times_parent_pos = planetHelioPos * parentHeliopos;
		if (pos_times_parent_pos > parent_Rq)
		{
			// The satellite is farther away from the sun than the parent planet.
			const double sun_radius = parent->parent->radius;
			const double sun_minus_parent_radius = sun_radius - parent->radius;
			const double quot = pos_times_parent_pos/parent_Rq;

			// Compute d = distance from satellite center to border of inner shadow.
			// d>0 means inside the shadow cone.
			double d = sun_radius - sun_minus_parent_radius*quot - std::sqrt((1.-sun_minus_parent_radius/std::sqrt(parent_Rq)) * (planetRq-pos_times_parent_pos*quot));
			if (d>=radius)
			{
				// The satellite is totally inside the inner shadow.
				if (englishName=="Moon")
				{
					// Fit a more realistic magnitude for the Moon case.
					// I used some empirical data for fitting. --AW
					// TODO: This factor should be improved!
					shadowFactor = 2.718e-5;
				}
				else
					shadowFactor = 1e-9;
			}
			else if (d>-radius)
			{
				// The satellite is partly inside the inner shadow,
				// compute a fantasy value for the magnitude:
				d /= radius;
				shadowFactor = (0.5 - (std::asin(d)+d*std::sqrt(1.0-d*d))/M_PI);
			}
		}
	}

	// Use empirical formulae for main planets when seen from earth
	if (core->getCurrentLocation().planetName=="Earth")
	{
		const double phaseDeg=phase*180./M_PI;
		const double d = 5. * log10(std::sqrt(observerPlanetRq*planetRq));

		// GZ: I prefer the values given by Meeus, Astronomical Algorithms (1992).
		// There are two solutions:
		// (1) G. Mueller, based on visual observations 1877-91. [Expl.Suppl.1961]
		// (2) Astronomical Almanac 1984 and later. These give V (instrumental) magnitudes.
		// The structure is almost identical, just the numbers are different!
		// I activate (1) for now, because we want to simulate the eye's impression. (Esp. Venus!)
		// AW: (2) activated by default

		switch (core->getCurrentPlanet()->getApparentMagnitudeAlgorithm())
		{
			case Planesas:
			{
				// Algorithm provided by Pere Planesas (Observatorio Astronomico Nacional)
				double f1 = phaseDeg/100.;

				if (englishName=="Mercury")
				{
					if ( phaseDeg > 150. ) f1 = 1.5;
					return -0.36 + d + 3.8*f1 - 2.73*f1*f1 + 2*f1*f1*f1;
				}
				if (englishName=="Venus")
					return -4.29 + d + 0.09*f1 + 2.39*f1*f1 - 0.65*f1*f1*f1;
				if (englishName=="Mars")
					return -1.52 + d + 0.016*phaseDeg;
				if (englishName=="Jupiter")
					return -9.25 + d + 0.005*phaseDeg;
				if (englishName=="Saturn")
				{
					// add rings computation
					// implemented from Meeus, Astr.Alg.1992
					const double jde=core->getJDE();
					const double T=(jde-2451545.0)/36525.0;
					const double i=((0.000004*T-0.012998)*T+28.075216)*M_PI/180.0;
					const double Omega=((0.000412*T+1.394681)*T+169.508470)*M_PI/180.0;
					static SolarSystem *ssystem=GETSTELMODULE(SolarSystem);
					const Vec3d saturnEarth=getHeliocentricEclipticPos() - ssystem->getEarth()->getHeliocentricEclipticPos();
					double lambda=atan2(saturnEarth[1], saturnEarth[0]);
					double beta=atan2(saturnEarth[2], std::sqrt(saturnEarth[0]*saturnEarth[0]+saturnEarth[1]*saturnEarth[1]));
					const double sinx=sin(i)*cos(beta)*sin(lambda-Omega)-cos(i)*sin(beta);
					double rings = -2.6*sinx + 1.25*sinx*sinx;
					return -8.88 + d + 0.044*phaseDeg + rings;
				}
				if (englishName=="Uranus")
					return -7.19 + d + 0.0028*phaseDeg;
				if (englishName=="Neptune")
					return -6.87 + d;
				if (englishName=="Pluto")
					return -1.01 + d + 0.041*phaseDeg;

				break;
			}
			case Mueller:
			{
				// (1)
				if (englishName=="Mercury")
				{
					double ph50=phaseDeg-50.0;
					return 1.16 + d + 0.02838*ph50 + 0.0001023*ph50*ph50;
				}
				if (englishName=="Venus")
					return -4.0 + d + 0.01322*phaseDeg + 0.0000004247*phaseDeg*phaseDeg*phaseDeg;
				if (englishName=="Mars")
					return -1.3 + d + 0.01486*phaseDeg;
				if (englishName=="Jupiter")
					return -8.93 + d;
				if (englishName=="Saturn")
				{
					// add rings computation
					// implemented from Meeus, Astr.Alg.1992
					const double jde=core->getJDE();
					const double T=(jde-2451545.0)/36525.0;
					const double i=((0.000004*T-0.012998)*T+28.075216)*M_PI/180.0;
					const double Omega=((0.000412*T+1.394681)*T+169.508470)*M_PI/180.0;
					SolarSystem *ssystem=GETSTELMODULE(SolarSystem);
					const Vec3d saturnEarth=getHeliocentricEclipticPos() - ssystem->getEarth()->getHeliocentricEclipticPos();
					double lambda=atan2(saturnEarth[1], saturnEarth[0]);
					double beta=atan2(saturnEarth[2], std::sqrt(saturnEarth[0]*saturnEarth[0]+saturnEarth[1]*saturnEarth[1]));
					const double sinB=sin(i)*cos(beta)*sin(lambda-Omega)-cos(i)*sin(beta);
					double rings = -2.6*fabs(sinB) + 1.25*sinB*sinB; // sinx=sinB, saturnicentric latitude of earth. longish, see Meeus.
					return -8.68 + d + 0.044*phaseDeg + rings;
				}
				if (englishName=="Uranus")
					return -6.85 + d;
				if (englishName=="Neptune")
					return -7.05 + d;
				// Original formulae doesn't have equeation for Pluto
				if (englishName=="Pluto")
					return -1.0 + d;

				break;
			}
			case Harris:
			case UndefinedAlgorithm:	// activated by default
			{
				// (2)
				if (englishName=="Mercury")
					return -0.42 + d + .038*phaseDeg - 0.000273*phaseDeg*phaseDeg + 0.000002*phaseDeg*phaseDeg*phaseDeg;
				if (englishName=="Venus")
					return -4.40 + d + 0.0009*phaseDeg + 0.000239*phaseDeg*phaseDeg - 0.00000065*phaseDeg*phaseDeg*phaseDeg;
				if (englishName=="Mars")
					return -1.52 + d + 0.016*phaseDeg;
				if (englishName=="Jupiter")
					return -9.40 + d + 0.005*phaseDeg;
				if (englishName=="Saturn")
				{
					// add rings computation
					// implemented from Meeus, Astr.Alg.1992
					const double jde=core->getJDE();
					const double T=(jde-2451545.0)/36525.0;
					const double i=((0.000004*T-0.012998)*T+28.075216)*M_PI/180.0;
					const double Omega=((0.000412*T+1.394681)*T+169.508470)*M_PI/180.0;
					static SolarSystem *ssystem=GETSTELMODULE(SolarSystem);
					const Vec3d saturnEarth=getHeliocentricEclipticPos() - ssystem->getEarth()->getHeliocentricEclipticPos();
					double lambda=atan2(saturnEarth[1], saturnEarth[0]);
					double beta=atan2(saturnEarth[2], std::sqrt(saturnEarth[0]*saturnEarth[0]+saturnEarth[1]*saturnEarth[1]));
					const double sinB=sin(i)*cos(beta)*sin(lambda-Omega)-cos(i)*sin(beta);
					double rings = -2.6*fabs(sinB) + 1.25*sinB*sinB; // sinx=sinB, saturnicentric latitude of earth. longish, see Meeus.
					return -8.88 + d + 0.044*phaseDeg + rings;
				}
				if (englishName=="Uranus")
					return -7.19f + d;
				if (englishName=="Neptune")
					return -6.87f + d;
				if (englishName=="Pluto")
					return -1.00f + d;

				break;
			}
			case Generic:
			{
				// Calculation visual magnitude from phase angle and albedo of the planet
				break;
			}
		}
	}

	// This formula seems to give wrong results
	const double p = (1.0 - phase/M_PI) * cos_chi + std::sqrt(1.0 - cos_chi*cos_chi) / M_PI;
	double F = 2.0 * albedo * radius * radius * p / (3.0*observerPlanetRq*planetRq) * shadowFactor;
	return -26.73 - 2.5 * std::log10(F);
}

double Planet::getAngularSize(const StelCore* core) const
{
	double rad = radius;
	if (rings)
		rad = rings->getSize();
	return std::atan2(rad*sphereScale,getJ2000EquatorialPos(core).length()) * 180./M_PI;
}


double Planet::getSpheroidAngularSize(const StelCore* core) const
{
	return std::atan2(radius*sphereScale,getJ2000EquatorialPos(core).length()) * 180./M_PI;
}

// Draw the Planet and all the related infos : name, circle etc..
void Planet::draw(StelCore* core, float maxMagLabels, const QFont& planetNameFont)
{
	if (hidden)
		return;

	// Exclude drawing if user set a hard limit magnitude.
	if (core->getSkyDrawer()->getFlagPlanetMagnitudeLimit() && (getVMagnitude(core) > core->getSkyDrawer()->getCustomPlanetMagnitudeLimit()))
	{
		// Get the eclipse factor to avoid hiding the Moon during a total solar eclipse.
		// Details: https://answers.launchpad.net/stellarium/+question/395139
		if (GETSTELMODULE(SolarSystem)->getEclipseFactor(core)==1.0)
			return;
	}

	// Try to improve speed for minor planets: test if visible at all.
	// For a full catalog of NEAs (11000 objects), with this and resetting deltaJD according to distance, rendering time went 4.5fps->12fps.	
	// TBD: Note that taking away the asteroids at this stage breaks dim-asteroid occultation of stars!
	//      Maybe make another configurable flag for those interested?
	// Problematic: Early-out here of course disables the wanted hint circles for dim asteroids.
	// The line makes hints for asteroids 5 magnitudes below sky limiting magnitude visible.
	// If asteroid is too faint to be seen, don't bother rendering. (Massive speedup if people have hundreds of orbital elements!)
	// AW: Added a special case for educational purpose to drawing orbits for the Solar System Observer
	// Details: https://sourceforge.net/p/stellarium/discussion/278769/thread/4828ebe4/
	if (((getVMagnitude(core)-5.0f) > core->getSkyDrawer()->getLimitMagnitude()) && pType>=Planet::isAsteroid && !core->getCurrentLocation().planetName.contains("Observer", Qt::CaseInsensitive))
	{
		return;
	}

	Mat4d mat = Mat4d::translation(eclipticPos) * rotLocalToParent;
	PlanetP p = parent;
	while (p && p->parent)
	{
		mat = Mat4d::translation(p->eclipticPos) * mat * p->rotLocalToParent;
		p = p->parent;
	}

	// This removed totally the Planet shaking bug!!!
	StelProjector::ModelViewTranformP transfo = core->getHeliocentricEclipticModelViewTransform();
	transfo->combine(mat);
	if (getEnglishName() == core->getCurrentLocation().planetName)
	{
		// Draw the rings if we are located on a planet with rings, but not the planet itself.
		if (rings)
		{
			draw3dModel(core, transfo, 1024, true);
		}
		return;
	}

	// Compute the 2D position and check if in the screen
	const StelProjectorP prj = core->getProjection(transfo);
	float screenSz = getAngularSize(core)*M_PI/180.*prj->getPixelPerRadAtCenter();
	float viewportBufferSz=screenSz;
	// enlarge if this is sun with its huge halo.
	if (englishName=="Sun")
		viewportBufferSz+=125.f;
	float viewport_left = prj->getViewportPosX();
	float viewport_bottom = prj->getViewportPosY();
	if ((prj->project(Vec3d(0.), screenPos)
	     && screenPos[1]>viewport_bottom - viewportBufferSz && screenPos[1] < viewport_bottom + prj->getViewportHeight()+viewportBufferSz
	     && screenPos[0]>viewport_left - viewportBufferSz && screenPos[0] < viewport_left + prj->getViewportWidth() + viewportBufferSz)
	     || permanentDrawingOrbits)
	{
		// Draw the name, and the circle if it's not too close from the body it's turning around
		// this prevents name overlapping (e.g. for Jupiter's satellites)
		float ang_dist = 300.f*atan(getEclipticPos().length()/getEquinoxEquatorialPos(core).length())/core->getMovementMgr()->getCurrentFov();
		if (ang_dist==0.f)
			ang_dist = 1.f; // if ang_dist == 0, the Planet is sun..

		// by putting here, only draw orbit if Planet is visible for clarity
		drawOrbit(core);  // TODO - fade in here also...

		if (flagLabels && ang_dist>0.25 && maxMagLabels>getVMagnitude(core))
		{
			labelsFader=true;
		}
		else
		{
			labelsFader=false;
		}
		drawHints(core, planetNameFont);

		draw3dModel(core,transfo,screenSz);
	}
	return;
}

class StelPainterLight
{
public:
	Vec3f position;
	Vec3f diffuse;
	Vec3f ambient;
};
static StelPainterLight light;

void Planet::PlanetShaderVars::initLocations(QOpenGLShaderProgram* p)
{
	GL(p->bind());
	//attributes
	GL(texCoord = p->attributeLocation("texCoord"));
	GL(unprojectedVertex = p->attributeLocation("unprojectedVertex"));
	GL(vertex = p->attributeLocation("vertex"));
	GL(normalIn = p->attributeLocation("normalIn"));

	//common uniforms
	GL(projectionMatrix = p->uniformLocation("projectionMatrix"));
	GL(tex = p->uniformLocation("tex"));
	GL(lightDirection = p->uniformLocation("lightDirection"));
	GL(eyeDirection = p->uniformLocation("eyeDirection"));
	GL(diffuseLight = p->uniformLocation("diffuseLight"));
	GL(ambientLight = p->uniformLocation("ambientLight"));
	GL(shadowCount = p->uniformLocation("shadowCount"));
	GL(shadowData = p->uniformLocation("shadowData"));
	GL(sunInfo = p->uniformLocation("sunInfo"));
	GL(skyBrightness = p->uniformLocation("skyBrightness"));
	GL(orenNayarParameters = p->uniformLocation("orenNayarParameters"));
	GL(outgasParameters = p->uniformLocation("outgasParameters"));

	// Moon-specific variables
	GL(earthShadow = p->uniformLocation("earthShadow"));
	GL(normalMap = p->uniformLocation("normalMap"));

	// Rings-specific variables
	GL(isRing = p->uniformLocation("isRing"));
	GL(ring = p->uniformLocation("ring"));
	GL(outerRadius = p->uniformLocation("outerRadius"));
	GL(innerRadius = p->uniformLocation("innerRadius"));
	GL(ringS = p->uniformLocation("ringS"));

	// Shadowmap variables
	GL(shadowMatrix = p->uniformLocation("shadowMatrix"));
	GL(shadowTex = p->uniformLocation("shadowTex"));
	GL(poissonDisk = p->uniformLocation("poissonDisk"));

	GL(p->release());
}

QOpenGLShaderProgram* Planet::createShader(const QString& name, PlanetShaderVars& vars, const QByteArray& vSrc, const QByteArray& fSrc, const QByteArray& prefix, const QMap<QByteArray, int> &fixedAttributeLocations)
{
	QOpenGLShaderProgram* program = new QOpenGLShaderProgram();
	if(!program->create())
	{
		qCritical()<<"Planet: Cannot create shader program object for"<<name;
		delete program;
		return Q_NULLPTR;
	}

	// We HAVE to create QOpenGLShader on the heap (with automatic QObject memory management), or the shader may be destroyed before the program has been linked
	// This was FUN to debug - OGL simply accepts an empty shader, no errors generated but funny colors drawn :)
	// We could also use QOpenGLShaderProgram::addShaderFromSourceCode directly, but this would prevent having access to warnings (because log is copied only on errors there...)
	if(!vSrc.isEmpty())
	{
		QOpenGLShader* shd = new QOpenGLShader(QOpenGLShader::Vertex, program);
		bool ok = shd->compileSourceCode(prefix + vSrc);
		QString log = shd->log();
		if (!log.isEmpty() && !log.contains("no warnings", Qt::CaseInsensitive)) { qWarning() << "Planet: Warnings/Errors while compiling" << name << "vertex shader: " << log; }
		if(!ok)
		{
			qCritical()<<name<<"vertex shader could not be compiled";
			delete program;
			return Q_NULLPTR;
		}
		if(!program->addShader(shd))
		{
			qCritical()<<name<<"vertex shader could not be added to program";
			delete program;
			return Q_NULLPTR;
		}
	}

	if(!fSrc.isEmpty())
	{
		QOpenGLShader* shd = new QOpenGLShader(QOpenGLShader::Fragment, program);
		bool ok = shd->compileSourceCode(prefix + fSrc);
		QString log = shd->log();
		if (!log.isEmpty() && !log.contains("no warnings", Qt::CaseInsensitive)) { qWarning() << "Planet: Warnings/Errors while compiling" << name << "fragment shader: " << log; }
		if(!ok)
		{
			qCritical()<<name<<"fragment shader could not be compiled";
			delete program;
			return Q_NULLPTR;
		}
		if(!program->addShader(shd))
		{
			qCritical()<<name<<"fragment shader could not be added to program";
			delete program;
			return Q_NULLPTR;
		}
	}

	//process fixed attribute locations
	QMap<QByteArray,int>::const_iterator it = fixedAttributeLocations.begin();
	while(it!=fixedAttributeLocations.end())
	{
		program->bindAttributeLocation(it.key(),it.value());
		++it;
	}

	if(!StelPainter::linkProg(program,name))
	{
		delete program;
		return Q_NULLPTR;
	}

	vars.initLocations(program);

	return program;
}

void Planet::initShader()
{
	qDebug() << "Initializing planets GL shaders... ";
	shaderError = true;

	// Shader text is loaded from file
	QString vFileName = StelFileMgr::findFile("data/shaders/planet.vert",StelFileMgr::File);
	QString fFileName = StelFileMgr::findFile("data/shaders/planet.frag",StelFileMgr::File);

	if(vFileName.isEmpty())
	{
		qCritical()<<"Cannot find 'data/shaders/planet.vert', can't use planet rendering!";
		return;
	}
	if(fFileName.isEmpty())
	{
		qCritical()<<"Cannot find 'data/shaders/planet.frag', can't use planet rendering!";
		return;
	}

	QFile vFile(vFileName);
	QFile fFile(fFileName);

	if(!vFile.open(QIODevice::ReadOnly | QIODevice::Text))
	{
		qCritical()<<"Cannot load planet vertex shader file"<<vFileName<<vFile.errorString();
		return;
	}
	QByteArray vsrc = vFile.readAll();
	vFile.close();

	if(!fFile.open(QIODevice::ReadOnly | QIODevice::Text))
	{
		qCritical()<<"Cannot load planet fragment shader file"<<fFileName<<fFile.errorString();
		return;
	}
	QByteArray fsrc = fFile.readAll();
	fFile.close();

	shaderError = false;

	// Default planet shader program
	planetShaderProgram = createShader("planetShaderProgram",planetShaderVars,vsrc,fsrc);
	// Planet with ring shader program
	ringPlanetShaderProgram = createShader("ringPlanetShaderProgram",ringPlanetShaderVars,vsrc,fsrc,"#define RINGS_SUPPORT\n\n");
	// Moon shader program
	moonShaderProgram = createShader("moonShaderProgram",moonShaderVars,vsrc,fsrc,"#define IS_MOON\n\n");
	// OBJ model shader program
	// we REQUIRE some fixed attribute locations here
	QMap<QByteArray,int> attrLoc;
	attrLoc.insert("unprojectedVertex", StelOpenGLArray::ATTLOC_VERTEX);
	attrLoc.insert("texCoord", StelOpenGLArray::ATTLOC_TEXCOORD);
	attrLoc.insert("normalIn", StelOpenGLArray::ATTLOC_NORMAL);
	objShaderProgram = createShader("objShaderProgram",objShaderVars,vsrc,fsrc,"#define IS_OBJ\n\n",attrLoc);
	//OBJ shader with shadowmap support
	objShadowShaderProgram = createShader("objShadowShaderProgram",objShadowShaderVars,vsrc,fsrc,
					      "#define IS_OBJ\n"
					      "#define SHADOWMAP\n"
					      "#define SM_SIZE " STRINGIFY(SM_SIZE) "\n"
					      "\n",attrLoc);

	//set the poisson disk as uniform, this seems to be the only way to get an (const) array into GLSL 110 on all drivers
	if(objShadowShaderProgram)
	{
		objShadowShaderProgram->bind();
		const float poissonDisk[] ={
			-0.610470, -0.702763,
			 0.609267,  0.765488,
			-0.817537, -0.412950,
			 0.777710, -0.446717,
			-0.668764, -0.524195,
			 0.425181,  0.797780,
			-0.766728, -0.065185,
			 0.266692,  0.917346,
			-0.578028, -0.268598,
			 0.963767,  0.079058,
			-0.968971, -0.039291,
			 0.174263, -0.141862,
			-0.348933, -0.505110,
			 0.837686, -0.083142,
			-0.462722, -0.072878,
			 0.701887, -0.281632,
			-0.377209, -0.247278,
			 0.765589,  0.642157,
			-0.678950,  0.128138,
			 0.418512, -0.186050,
			-0.442419,  0.242444,
			 0.442748, -0.456745,
			-0.196461,  0.084314,
			 0.536558, -0.770240,
			-0.190154, -0.268138,
			 0.643032, -0.584872,
			-0.160193, -0.457076,
			 0.089220,  0.855679,
			-0.200650, -0.639838,
			 0.220825,  0.710969,
			-0.330313, -0.812004,
			-0.046886,  0.721859,
			 0.070102, -0.703208,
			-0.161384,  0.952897,
			 0.034711, -0.432054,
			-0.508314,  0.638471,
			-0.026992, -0.163261,
			 0.702982,  0.089288,
			-0.004114, -0.901428,
			 0.656819,  0.387131,
			-0.844164,  0.526829,
			 0.843124,  0.220030,
			-0.802066,  0.294509,
			 0.863563,  0.399832,
			 0.268762, -0.576295,
			 0.465623,  0.517930,
			 0.340116, -0.747385,
			 0.223493,  0.516709,
			 0.240980, -0.942373,
			-0.689804,  0.649927,
			 0.272309, -0.297217,
			 0.378957,  0.162593,
			 0.061461,  0.067313,
			 0.536957,  0.249192,
			-0.252331,  0.265096,
			 0.587532, -0.055223,
			 0.034467,  0.289122,
			 0.215271,  0.278700,
			-0.278059,  0.615201,
			-0.369530,  0.791952,
			-0.026918,  0.542170,
			 0.274033,  0.010652,
			-0.561495,  0.396310,
			-0.367752,  0.454260
		};
		objShadowShaderProgram->setUniformValueArray(objShadowShaderVars.poissonDisk,poissonDisk,64,2);
		objShadowShaderProgram->release();
	}

	//this is a simple transform-only shader (used for filling the depth map for OBJ shadows)
	QByteArray transformVShader(
				"uniform mat4 projectionMatrix;\n"
				"attribute vec4 unprojectedVertex;\n"
			#ifdef DEBUG_SHADOWMAP
				"attribute mediump vec2 texCoord;\n"
				"varying mediump vec2 texc; //texture coord\n"
				"varying highp vec4 pos; //projected pos\n"
			#endif
				"void main()\n"
				"{\n"
			#ifdef DEBUG_SHADOWMAP
				"   texc = texCoord;\n"
				"   pos = projectionMatrix * unprojectedVertex;\n"
			#endif
				"   gl_Position = projectionMatrix * unprojectedVertex;\n"
				"}\n"
				);

#ifdef DEBUG_SHADOWMAP
	const QByteArray transformFShader(
				"uniform lowp sampler2D tex;\n"
				"varying mediump vec2 texc; //texture coord\n"
				"varying highp vec4 pos; //projected pos\n"
				"void main()\n"
				"{\n"
				"   lowp vec4 texCol = texture2D(tex,texc);\n"
				"   highp float zNorm = (pos.z + 1.0) / 2.0;\n" //from [-1,1] to [0,1]
				"   gl_FragColor = vec4(texCol.rgb,zNorm);\n"
				"}\n"
				);
#else
	//On ES2, we have to create an empty dummy FShader or the compiler may complain
	//but don't do this on desktop, at least my Intel fails linking with this (with no log message, yay...)
	 QByteArray transformFShader;
	 if(QOpenGLContext::currentContext()->isOpenGLES())
	 {
		 transformFShader = "void main()\n{ }\n";
	 }
#endif
	GL(transformShaderProgram = createShader("transformShaderProgam", transformShaderVars, transformVShader, transformFShader,QByteArray(),attrLoc));

	//check if ALL shaders have been created correctly
	shaderError = !(planetShaderProgram&&
			ringPlanetShaderProgram&&
			moonShaderProgram&&
			objShaderProgram&&
			objShadowShaderProgram&&
			transformShaderProgram);
}

void Planet::deinitShader()
{
	//note that it is not necessary to check for NULL before delete
	delete planetShaderProgram;
	planetShaderProgram = Q_NULLPTR;
	delete ringPlanetShaderProgram;
	ringPlanetShaderProgram = Q_NULLPTR;
	delete moonShaderProgram;
	moonShaderProgram = Q_NULLPTR;
	delete objShaderProgram;
	objShaderProgram = Q_NULLPTR;
	delete objShadowShaderProgram;
	objShadowShaderProgram = Q_NULLPTR;
	delete transformShaderProgram;
	transformShaderProgram = Q_NULLPTR;
}

bool Planet::initFBO()
{
	if(shadowInitialized)
		return false;

	QOpenGLContext* ctx  = QOpenGLContext::currentContext();

	bool isGLESv2 = false;
	bool error = false;
	//check if support for the required features is available
	if(!ctx->functions()->hasOpenGLFeature(QOpenGLFunctions::Framebuffers))
	{
		qWarning()<<"Your GL driver does not support framebuffer objects, OBJ model self-shadows will not be available";
		error = true;
	}
	else if(ctx->isOpenGLES() &&
			ctx->format().majorVersion()<3)
	{
		isGLESv2 = true;
		//GLES v2 requires extensions for depth textures
		if(!(ctx->hasExtension("GL_OES_depth_texture") || ctx->hasExtension("GL_ANGLE_depth_texture")))
		{
			qWarning()<<"Your GL driver has no support for depth textures, OBJ model self-shadows will not be available";
			error = true;
		}
	}
	//on desktop, depth textures should be available on all GL >= 1.4 contexts, so no check should be required

	if(!error)
	{
		//all seems ok, create our objects
		glGenTextures(1, &shadowTex);
		glActiveTexture(GL_TEXTURE1);
		glBindTexture(GL_TEXTURE_2D, shadowTex);

#ifndef QT_OPENGL_ES_2
		if(!isGLESv2)
		{
			glTexParameteri(GL_TEXTURE_2D, GL_TEXTURE_BASE_LEVEL, 0);
			glTexParameteri(GL_TEXTURE_2D, GL_TEXTURE_MAX_LEVEL, 0);
			glTexParameteri(GL_TEXTURE_2D, GL_TEXTURE_WRAP_S, GL_CLAMP_TO_BORDER);
			glTexParameteri(GL_TEXTURE_2D, GL_TEXTURE_WRAP_T, GL_CLAMP_TO_BORDER);
			const float ones[] = {1.0f, 1.0f, 1.0f, 1.0f};
			glTexParameterfv(GL_TEXTURE_2D, GL_TEXTURE_BORDER_COLOR, ones);
		}
#endif
		GL(glTexParameteri(GL_TEXTURE_2D, GL_TEXTURE_MIN_FILTER, GL_NEAREST));
		GL(glTexParameteri(GL_TEXTURE_2D, GL_TEXTURE_MAG_FILTER, GL_NEAREST));

#ifndef DEBUG_SHADOWMAP
		//create the texture
		//note that the 'type' must be GL_UNSIGNED_SHORT or GL_UNSIGNED_INT for ES2 compatibility, even if the 'pixels' are NULL
		GL(glTexImage2D(GL_TEXTURE_2D, 0, isGLESv2?GL_DEPTH_COMPONENT:GL_DEPTH_COMPONENT16, SM_SIZE, SM_SIZE, 0, GL_DEPTH_COMPONENT, GL_UNSIGNED_SHORT, NULL));

		//we dont use QOpenGLFramebuffer because we dont want a color buffer...
		GL(glGenFramebuffers(1, &shadowFBO));
		GL(glBindFramebuffer(GL_FRAMEBUFFER, shadowFBO));

		//attach shadow tex to FBO
		glFramebufferTexture2D(GL_FRAMEBUFFER, GL_DEPTH_ATTACHMENT, GL_TEXTURE_2D, shadowTex, 0);

		//on desktop, we must disable the read/draw buffer because we have no color buffer
		//else, it would be an FRAMEBUFFER_INCOMPLETE_DRAW_BUFFER error
		//see GL_EXT_framebuffer_object and GL_ARB_framebuffer_object
		//on ES 2, this seems to be allowed (there are no glDrawBuffers/glReadBuffer functions there), see GLES spec section 4.4.4
		//probably same on ES 3: though it has glDrawBuffers/glReadBuffer but no mention of it in section 4.4.4 and no FRAMEBUFFER_INCOMPLETE_DRAW_BUFFER is defined
#ifndef QT_OPENGL_ES_2
		if(!ctx->isOpenGLES())
		{
			QOpenGLFunctions_1_0* gl10 = ctx->versionFunctions<QOpenGLFunctions_1_0>();
			if(Q_LIKELY(gl10))
			{
				//use DrawBuffer instead of DrawBuffers
				//because it is available since GL 1.0 instead of only on 3+
				gl10->glDrawBuffer(GL_NONE);
				gl10->glReadBuffer(GL_NONE);
			}
			else
			{
				//something is probably not how we want it
				Q_ASSERT(0);
			}
		}
#endif

		//check for completeness
		GLenum status = glCheckFramebufferStatus(GL_FRAMEBUFFER);
		if(status != GL_FRAMEBUFFER_COMPLETE)
		{
			error = true;
			qWarning()<<"Planet self-shadow framebuffer is incomplete, cannot use. Status:"<<status;
		}

		GL(glBindFramebuffer(GL_FRAMEBUFFER, ctx->defaultFramebufferObject()));
		glActiveTexture(GL_TEXTURE0);
#else
		GL(shadowFBO = new QOpenGLFramebufferObject(SM_SIZE,SM_SIZE,QOpenGLFramebufferObject::Depth));
		error = !shadowFBO->isValid();
#endif

		qDebug()<<"Planet self-shadow framebuffer initialized";
	}

	shadowInitialized = true;
	return !error;
}

void Planet::deinitFBO()
{
	if(!shadowInitialized)
		return;

#ifndef DEBUG_SHADOWMAP
	//zeroed names are ignored by GL
	glDeleteFramebuffers(1,&shadowFBO);
	shadowFBO = 0;
#else
	delete shadowFBO;
	shadowFBO = Q_NULLPTR;
#endif
	glDeleteTextures(1,&shadowTex);
	shadowTex = 0;

	shadowInitialized = false;
}

void Planet::draw3dModel(StelCore* core, StelProjector::ModelViewTranformP transfo, float screenSz, bool drawOnlyRing)
{
	// This is the main method drawing a planet 3d model
	// Some work has to be done on this method to make the rendering nicer
	SolarSystem* ssm = GETSTELMODULE(SolarSystem);

	// Find extinction settings to change colors. The method is rather ad-hoc.
	float extinctedMag=getVMagnitudeWithExtinction(core)-getVMagnitude(core); // this is net value of extinction, in mag.
	float magFactorGreen=pow(0.85f, 0.6f*extinctedMag);
	float magFactorBlue=pow(0.6f, 0.5f*extinctedMag);

	if (screenSz>1.)
	{
		//make better use of depth buffer by adjusting clipping planes
		//must be done before creating StelPainter
		//depth buffer is used for object with rings or with OBJ models
		//it is not used for normal spherical object rendering without rings!
		//but it does not hurt to adjust it in all cases
		double n,f;
		core->getClippingPlanes(&n,&f); // Save clipping planes

		//determine the minimum size of the clip space
		double r = radius;
		if(rings)
			r+=rings->getSize();

		const double dist = getEquinoxEquatorialPos(core).length();
		double z_near = (dist - r); //near Z should be as close as possible to the actual geometry
		double z_far  = (dist + 10*r); //far Z should be quite a bit further behind (Z buffer accuracy is worse near the far plane)
		if (z_near < 0.0) z_near = 0.0;
		core->setClippingPlanes(z_near,z_far);

		StelProjector::ModelViewTranformP transfo2 = transfo->clone();
		transfo2->combine(Mat4d::zrotation(M_PI/180*(axisRotation + 90.)));
		StelPainter* sPainter = new StelPainter(core->getProjection(transfo2));
		
		if (flagLighting)
		{
			// Set the main source of light to be the sun
			Vec3d sunPos(0.);
			core->getHeliocentricEclipticModelViewTransform()->forward(sunPos);
			light.position=Vec4f(sunPos[0],sunPos[1],sunPos[2],1.f);

			// Set the light parameters taking sun as the light source
			light.diffuse = Vec4f(1.f,magFactorGreen*1.f,magFactorBlue*1.f);
			light.ambient = Vec4f(0.02f,magFactorGreen*0.02f,magFactorBlue*0.02f);
			// TODO: ambient for the moon should provide the Ashen light!

			if (this==ssm->getMoon())
			{
				float fov=core->getProjection(transfo)->getFov();
				float fovFactor=1.6f;
				// scale brightness to reduce if fov smaller than 5 degrees. Min brightness (to avoid glare) if fov=2deg.
				if (fov<5.0f)
				{
					fovFactor -= 0.1f*(5.0f-qMax(2.0f, fov));
				}
				// Special case for the Moon. Was 1.6, but this often is too bright.
				light.diffuse = Vec4f(fovFactor,magFactorGreen*fovFactor,magFactorBlue*fovFactor,1.f);

			}
		}
		else
		{
			sPainter->setColor(albedo,magFactorGreen*albedo,magFactorBlue*albedo);
		}

		// possibly tint sun's color from extinction. This should deliberately cause stronger reddening than for the other objects.
		if (this==ssm->getSun())
			sPainter->setColor(2.f, pow(0.75f, extinctedMag)*2.f, pow(0.42f, 0.9f*extinctedMag)*2.f);

		if(ssm->getFlagUseObjModels() && !objModelPath.isEmpty())
		{
			if(!drawObjModel(sPainter, screenSz))
			{
				drawSphere(sPainter, screenSz, drawOnlyRing);
			}
		}
		else
			drawSphere(sPainter, screenSz, drawOnlyRing);

		core->setClippingPlanes(n,f);  // Restore old clipping planes

		delete sPainter;
		sPainter=NULL;
	}

	bool allowDrawHalo = true;
	if ((this!=ssm->getSun()) && ((this !=ssm->getMoon() && core->getCurrentLocation().planetName=="Earth" )))
	{
		// Let's hide halo when inner planet between Sun and observer (or moon between planet and observer).
		// Do not hide Earth's moon's halo below ~-45degrees when observing from earth.
		Vec3d obj = getJ2000EquatorialPos(core);
		Vec3d par = getParent()->getJ2000EquatorialPos(core);
		double angle = obj.angle(par)*180.f/M_PI;
		double asize = getParent()->getSpheroidAngularSize(core);
		if (angle<=asize)
			allowDrawHalo = false;
	}

	// Draw the halo if it enabled in the ssystem.ini file (+ special case for backward compatible for the Sun)
	if ((hasHalo() || this==ssm->getSun()) && allowDrawHalo)
	{
		// Prepare openGL lighting parameters according to luminance
		float surfArcMin2 = getSpheroidAngularSize(core)*60;
		surfArcMin2 = surfArcMin2*surfArcMin2*M_PI; // the total illuminated area in arcmin^2

		StelPainter sPainter(core->getProjection(StelCore::FrameJ2000));
		Vec3d tmp = getJ2000EquatorialPos(core);

		// Find new extincted color for halo. The method is again rather ad-hoc, but does not look too bad.
		// For the sun, we have again to use the stronger extinction to avoid color mismatch.
		Vec3f haloColorToDraw;
		if (this==ssm->getSun())
			haloColorToDraw.set(haloColor[0], pow(0.75f, extinctedMag) * haloColor[1], pow(0.42f, 0.9f*extinctedMag) * haloColor[2]);
		else
			haloColorToDraw.set(haloColor[0], magFactorGreen * haloColor[1], magFactorBlue * haloColor[2]);

		core->getSkyDrawer()->postDrawSky3dModel(&sPainter, Vec3f(tmp[0], tmp[1], tmp[2]), surfArcMin2, getVMagnitudeWithExtinction(core), haloColorToDraw);

		if ((englishName=="Sun") && (core->getCurrentLocation().planetName == "Earth"))
		{
			float eclipseFactor = ssm->getEclipseFactor(core);
			// This alpha ensures 0 for complete sun, 1 for eclipse better 1e-10, with a strong increase towards full eclipse. We still need to square it.
			float alpha=-0.1f*qMax(-10.0f, (float) std::log10(eclipseFactor));			
			core->getSkyDrawer()->drawSunCorona(&sPainter, Vec3f(tmp[0], tmp[1], tmp[2]), 512.f/192.f*screenSz, haloColorToDraw, alpha*alpha);
		}
	}
}

struct Planet3DModel
{
	QVector<float> vertexArr;
	QVector<float> texCoordArr;
	QVector<unsigned short> indiceArr;
};


void sSphere(Planet3DModel* model, const float radius, const float oneMinusOblateness, const int slices, const int stacks)
{
	model->indiceArr.resize(0);
	model->vertexArr.resize(0);
	model->texCoordArr.resize(0);
	
	GLfloat x, y, z;
	GLfloat s=0.f, t=1.f;
	GLint i, j;

	const float* cos_sin_rho = StelUtils::ComputeCosSinRho(stacks);
	const float* cos_sin_theta =  StelUtils::ComputeCosSinTheta(slices);
	
	const float* cos_sin_rho_p;
	const float *cos_sin_theta_p;

	// texturing: s goes from 0.0/0.25/0.5/0.75/1.0 at +y/+x/-y/-x/+y axis
	// t goes from -1.0/+1.0 at z = -radius/+radius (linear along longitudes)
	// cannot use triangle fan on texturing (s coord. at top/bottom tip varies)
	// If the texture is flipped, we iterate the coordinates backward.
	const GLfloat ds = 1.f / slices;
	const GLfloat dt = 1.f / stacks; // from inside texture is reversed

	// draw intermediate  as quad strips
	for (i = 0,cos_sin_rho_p = cos_sin_rho; i < stacks; ++i,cos_sin_rho_p+=2)
	{
		s = 0.f;
		for (j = 0,cos_sin_theta_p = cos_sin_theta; j<=slices;++j,cos_sin_theta_p+=2)
		{
			x = -cos_sin_theta_p[1] * cos_sin_rho_p[1];
			y = cos_sin_theta_p[0] * cos_sin_rho_p[1];
			z = cos_sin_rho_p[0];
			model->texCoordArr << s << t;
			model->vertexArr << x * radius << y * radius << z * oneMinusOblateness * radius;
			x = -cos_sin_theta_p[1] * cos_sin_rho_p[3];
			y = cos_sin_theta_p[0] * cos_sin_rho_p[3];
			z = cos_sin_rho_p[2];
			model->texCoordArr << s << t - dt;
			model->vertexArr << x * radius << y * radius << z * oneMinusOblateness * radius;
			s += ds;
		}
		unsigned int offset = i*(slices+1)*2;
		for (j = 2;j<slices*2+2;j+=2)
		{
			model->indiceArr << offset+j-2 << offset+j-1 << offset+j;
			model->indiceArr << offset+j << offset+j-1 << offset+j+1;
		}
		t -= dt;
	}
}

struct Ring3DModel
{
	QVector<float> vertexArr;
	QVector<float> texCoordArr;
	QVector<unsigned short> indiceArr;
};


void sRing(Ring3DModel* model, const float rMin, const float rMax, int slices, const int stacks)
{
	float x,y;
	
	const float dr = (rMax-rMin) / stacks;
	const float* cos_sin_theta = StelUtils::ComputeCosSinTheta(slices);
	const float* cos_sin_theta_p;

	model->vertexArr.resize(0);
	model->texCoordArr.resize(0);
	model->indiceArr.resize(0);

	float r = rMin;
	for (int i=0; i<=stacks; ++i)
	{
		const float tex_r0 = (r-rMin)/(rMax-rMin);
		int j;
		for (j=0,cos_sin_theta_p=cos_sin_theta; j<=slices; ++j,cos_sin_theta_p+=2)
		{
			x = r*cos_sin_theta_p[0];
			y = r*cos_sin_theta_p[1];
			model->texCoordArr << tex_r0 << 0.5f;
			model->vertexArr << x << y << 0.f;
		}
		r+=dr;
	}
	for (int i=0; i<stacks; ++i)
	{
		for (int j=0; j<slices; ++j)
		{
			model->indiceArr << i*slices+j << (i+1)*slices+j << i*slices+j+1;
			model->indiceArr << i*slices+j+1 << (i+1)*slices+j << (i+1)*slices+j+1;
		}
	}
}

void Planet::computeModelMatrix(Mat4d &result) const
{
	result = Mat4d::translation(eclipticPos) * rotLocalToParent * Mat4d::zrotation(M_PI/180*(axisRotation + 90.));
	PlanetP p = parent;
	while (p && p->parent)
	{
		result = Mat4d::translation(p->eclipticPos) * result * p->rotLocalToParent;
		p = p->parent;
	}
}

Planet::RenderData Planet::setCommonShaderUniforms(const StelPainter& painter, QOpenGLShaderProgram* shader, const PlanetShaderVars& shaderVars) const
{
	RenderData data;

	const PlanetP sun = GETSTELMODULE(SolarSystem)->getSun();
	const StelProjectorP& projector = painter.getProjector();

	const Mat4f& m = projector->getProjectionMatrix();
	const QMatrix4x4 qMat = m.convertToQMatrix();

	computeModelMatrix(data.modelMatrix);
	// used to project from solar system into local space
	data.mTarget = data.modelMatrix.inverse();

	data.shadowCandidates = getCandidatesForShadow();
	// Our shader doesn't support more than 4 planets creating shadow
	if (data.shadowCandidates.size()>4)
	{
		qDebug() << "Too many satellite shadows, some won't be displayed";
		data.shadowCandidates.resize(4);
	}
	Mat4d shadowModelMatrix;
	for (int i=0;i<data.shadowCandidates.size();++i)
	{
		data.shadowCandidates.at(i)->computeModelMatrix(shadowModelMatrix);
		const Vec4d position = data.mTarget * shadowModelMatrix.getColumn(3);
		data.shadowCandidatesData(0, i) = position[0];
		data.shadowCandidatesData(1, i) = position[1];
		data.shadowCandidatesData(2, i) = position[2];
		data.shadowCandidatesData(3, i) = data.shadowCandidates.at(i)->getRadius();
	}

	Vec3f lightPos3(light.position[0], light.position[1], light.position[2]);
	projector->getModelViewTransform()->backward(lightPos3);
	lightPos3.normalize();

	data.eyePos = StelApp::getInstance().getCore()->getObserverHeliocentricEclipticPos();
	//qDebug() << eyePos[0] << " " << eyePos[1] << " " << eyePos[2] << " --> ";
	// Use refractionOff for avoiding flickering Moon. (Bug #1411958)
	StelApp::getInstance().getCore()->getHeliocentricEclipticModelViewTransform(StelCore::RefractionOff)->forward(data.eyePos);
	//qDebug() << "-->" << eyePos[0] << " " << eyePos[1] << " " << eyePos[2];
	projector->getModelViewTransform()->backward(data.eyePos);
	data.eyePos.normalize();
	//qDebug() << " -->" << eyePos[0] << " " << eyePos[1] << " " << eyePos[2];
	LandscapeMgr* lmgr=GETSTELMODULE(LandscapeMgr);
	Q_ASSERT(lmgr);

	GL(shader->setUniformValue(shaderVars.projectionMatrix, qMat));
	GL(shader->setUniformValue(shaderVars.lightDirection, lightPos3[0], lightPos3[1], lightPos3[2]));
	GL(shader->setUniformValue(shaderVars.eyeDirection, data.eyePos[0], data.eyePos[1], data.eyePos[2]));
	GL(shader->setUniformValue(shaderVars.diffuseLight, light.diffuse[0], light.diffuse[1], light.diffuse[2]));
	GL(shader->setUniformValue(shaderVars.ambientLight, light.ambient[0], light.ambient[1], light.ambient[2]));
	GL(shader->setUniformValue(shaderVars.tex, 0));
	GL(shader->setUniformValue(shaderVars.shadowCount, data.shadowCandidates.size()));
	GL(shader->setUniformValue(shaderVars.shadowData, data.shadowCandidatesData));
	GL(shader->setUniformValue(shaderVars.sunInfo, data.mTarget[12], data.mTarget[13], data.mTarget[14], sun->getRadius()));
	GL(shader->setUniformValue(shaderVars.skyBrightness, lmgr->getLuminance()));

	if(shaderVars.orenNayarParameters>=0)
	{
		//calculate and set oren-nayar parameters
		float roughnessSq = roughness * roughness;
		QVector3D vec(
				1.0f - 0.5f * roughnessSq / (roughnessSq + 0.57f), //x = A
				0.45f * roughnessSq / (roughnessSq + 0.09f),	//y = B
				albedo * 15.0f	//z = scale factor, with the lunar albedo of 0.12, this produces roughly the same scaling as before (1.8)
				);

		GL(shader->setUniformValue(shaderVars.orenNayarParameters, vec));
	}

	GL(shader->setUniformValue(shaderVars.outgasParameters, QVector2D(outgas_intensity, outgas_falloff)));

	return data;
}

void Planet::drawSphere(StelPainter* painter, float screenSz, bool drawOnlyRing)
{
	if (texMap)
	{
		// For lazy loading, return if texture not yet loaded
		if (!texMap->bind(0))
		{
			return;
		}
	}

	painter->setBlending(false);
	painter->setCullFace(true);

	// Draw the spheroid itself
	// Adapt the number of facets according with the size of the sphere for optimization
	int nb_facet = (int)(screenSz * 40.f/50.f);	// 40 facets for 1024 pixels diameter on screen
	if (nb_facet<10) nb_facet = 10;
	if (nb_facet>100) nb_facet = 100;

	// Generates the vertice
	Planet3DModel model;
	sSphere(&model, radius*sphereScale, oneMinusOblateness, nb_facet, nb_facet);
	
	QVector<float> projectedVertexArr(model.vertexArr.size());
	for (int i=0;i<model.vertexArr.size()/3;++i)
		painter->getProjector()->project(*((Vec3f*)(model.vertexArr.constData()+i*3)), *((Vec3f*)(projectedVertexArr.data()+i*3)));
	
	const SolarSystem* ssm = GETSTELMODULE(SolarSystem);
		
	if (this==ssm->getSun())
	{
		texMap->bind();
		//painter->setColor(2, 2, 0.2); // This is now in draw3dModel() to apply extinction
		painter->setArrays((Vec3f*)projectedVertexArr.constData(), (Vec2f*)model.texCoordArr.constData());
		painter->drawFromArray(StelPainter::Triangles, model.indiceArr.size(), 0, false, model.indiceArr.constData());
		return;
	}

	//cancel out if shaders are invalid
	if(shaderError)
		return;
	
	QOpenGLShaderProgram* shader = planetShaderProgram;
	const PlanetShaderVars* shaderVars = &planetShaderVars;
	if (rings)
	{
		shader = ringPlanetShaderProgram;
		shaderVars = &ringPlanetShaderVars;
	}
	if (this==ssm->getMoon())
	{
		shader = moonShaderProgram;
		shaderVars = &moonShaderVars;
	}
	//check if shaders are loaded
	if(!shader)
	{
		Planet::initShader();

		if(shaderError)
		{
			qCritical()<<"Can't use planet drawing, shaders invalid!";
			return;
		}

		shader = planetShaderProgram;
		if (rings)
		{
			shader = ringPlanetShaderProgram;
		}
		if (this==ssm->getMoon())
		{
			shader = moonShaderProgram;
		}
	}

	GL(shader->bind());

	RenderData rData = setCommonShaderUniforms(*painter,shader,*shaderVars);
	
	if (rings!=NULL)
	{
		GL(ringPlanetShaderProgram->setUniformValue(ringPlanetShaderVars.isRing, false));
		GL(ringPlanetShaderProgram->setUniformValue(ringPlanetShaderVars.ring, true));
		GL(ringPlanetShaderProgram->setUniformValue(ringPlanetShaderVars.outerRadius, rings->radiusMax));
		GL(ringPlanetShaderProgram->setUniformValue(ringPlanetShaderVars.innerRadius, rings->radiusMin));
		GL(ringPlanetShaderProgram->setUniformValue(ringPlanetShaderVars.ringS, 2));
		rings->tex->bind(2);
	}

	if (this==ssm->getMoon())
	{
		GL(normalMap->bind(2));
		GL(moonShaderProgram->setUniformValue(moonShaderVars.normalMap, 2));
		if (!rData.shadowCandidates.isEmpty())
		{
			GL(texEarthShadow->bind(3));
			GL(moonShaderProgram->setUniformValue(moonShaderVars.earthShadow, 3));
		}
	}

	GL(shader->setAttributeArray(shaderVars->vertex, (const GLfloat*)projectedVertexArr.constData(), 3));
	GL(shader->enableAttributeArray(shaderVars->vertex));
	GL(shader->setAttributeArray(shaderVars->unprojectedVertex, (const GLfloat*)model.vertexArr.constData(), 3));
	GL(shader->enableAttributeArray(shaderVars->unprojectedVertex));
	GL(shader->setAttributeArray(shaderVars->texCoord, (const GLfloat*)model.texCoordArr.constData(), 2));
	GL(shader->enableAttributeArray(shaderVars->texCoord));

	QOpenGLFunctions* gl = painter->glFuncs();

	if (rings)
	{
		painter->setDepthMask(true);
		painter->setDepthTest(true);
		gl->glClear(GL_DEPTH_BUFFER_BIT);
	}
	
	if (!drawOnlyRing)
		GL(gl->glDrawElements(GL_TRIANGLES, model.indiceArr.size(), GL_UNSIGNED_SHORT, model.indiceArr.constData()));

	if (rings)
	{
		// Draw the rings just after the planet
		painter->setDepthMask(false);
	
		// Normal transparency mode
		painter->setBlending(true);
	
		Ring3DModel ringModel;
		sRing(&ringModel, rings->radiusMin, rings->radiusMax, 128, 32);
		
		GL(ringPlanetShaderProgram->setUniformValue(ringPlanetShaderVars.isRing, true));
		GL(ringPlanetShaderProgram->setUniformValue(ringPlanetShaderVars.tex, 2));
		GL(ringPlanetShaderProgram->setUniformValue(ringPlanetShaderVars.ringS, 1));
		
		QMatrix4x4 shadowCandidatesData;
		const Vec4d position = rData.mTarget * rData.modelMatrix.getColumn(3);
		shadowCandidatesData(0, 0) = position[0];
		shadowCandidatesData(1, 0) = position[1];
		shadowCandidatesData(2, 0) = position[2];
		shadowCandidatesData(3, 0) = getRadius();
		GL(ringPlanetShaderProgram->setUniformValue(ringPlanetShaderVars.shadowCount, 1));
		GL(ringPlanetShaderProgram->setUniformValue(ringPlanetShaderVars.shadowData, shadowCandidatesData));
		
		projectedVertexArr.resize(ringModel.vertexArr.size());
		for (int i=0;i<ringModel.vertexArr.size()/3;++i)
			painter->getProjector()->project(*((Vec3f*)(ringModel.vertexArr.constData()+i*3)), *((Vec3f*)(projectedVertexArr.data()+i*3)));
		
		GL(ringPlanetShaderProgram->setAttributeArray(ringPlanetShaderVars.vertex, (const GLfloat*)projectedVertexArr.constData(), 3));
		GL(ringPlanetShaderProgram->enableAttributeArray(ringPlanetShaderVars.vertex));
		GL(ringPlanetShaderProgram->setAttributeArray(ringPlanetShaderVars.unprojectedVertex, (const GLfloat*)ringModel.vertexArr.constData(), 3));
		GL(ringPlanetShaderProgram->enableAttributeArray(ringPlanetShaderVars.unprojectedVertex));
		GL(ringPlanetShaderProgram->setAttributeArray(ringPlanetShaderVars.texCoord, (const GLfloat*)ringModel.texCoordArr.constData(), 2));
		GL(ringPlanetShaderProgram->enableAttributeArray(ringPlanetShaderVars.texCoord));
		
<<<<<<< HEAD
		if (rData.eyePos[2]<0)
			glCullFace(GL_FRONT);
=======
		if (eyePos[2]<0)
			gl->glCullFace(GL_FRONT);
>>>>>>> 9f904f9e
					
		GL(gl->glDrawElements(GL_TRIANGLES, ringModel.indiceArr.size(), GL_UNSIGNED_SHORT, ringModel.indiceArr.constData()));
		
<<<<<<< HEAD
		if (rData.eyePos[2]<0)
			glCullFace(GL_BACK);
=======
		if (eyePos[2]<0)
			gl->glCullFace(GL_BACK);
>>>>>>> 9f904f9e
		
		painter->setDepthTest(false);
	}
	
	GL(shader->release());
	
	painter->setCullFace(false);
}

Planet::PlanetOBJModel* Planet::loadObjModel() const
{
	PlanetOBJModel* mdl = new PlanetOBJModel();
	if(!mdl->obj->load(objModelPath))
	{
		//object loading failed
		qCritical()<<"Could not load planet OBJ model for"<<englishName;
		delete mdl;
		return NULL;
	}

	//ideally, all planet OBJs should only have a single object with a single material
	if(mdl->obj->getObjectList().size()>1)
		qWarning()<<"Planet OBJ model has more than one object defined, this may cause problems ...";
	if(mdl->obj->getMaterialList().size()>1)
		qWarning()<<"Planet OBJ model has more than one material defined, this may cause problems ...";

        //start texture loading
	const StelOBJ::Material& mat = mdl->obj->getMaterialList().at(mdl->obj->getObjectList().first().groups.first().materialIndex);
	if(mat.map_Kd.isEmpty())
	{
		qCritical()<<"Planet OBJ model for"<<englishName<<"has no diffuse texture, aborting loading";
		delete mdl;
		return NULL;
	}
	//this call starts loading the tex in background
	mdl->texture = StelApp::getInstance().getTextureManager().createTextureThread(mat.map_Kd,StelTexture::StelTextureParams(true,GL_LINEAR,GL_REPEAT,true),false);

	//extract the pos array into separate vector, it is the only one we need on CPU side for drawing
	mdl->obj->splitVertexData(&mdl->posArray);

	//pre-scale the cpu-side array
	for(int i = 0; i<mdl->posArray.size();++i)
	{
		mdl->posArray[i]*=AU_KM;
	}

	mdl->bbox = mdl->obj->getAABBox();

	return mdl;
}

bool Planet::ensureObjLoaded()
{
	if(!objModel && !objModelLoader)
	{
		qDebug()<<"Queueing aysnc load of OBJ model for"<<englishName;
		//create the async OBJ model loader
		objModelLoader = new QFuture<PlanetOBJModel*>(QtConcurrent::run(this,&Planet::loadObjModel));
	}

	if(objModelLoader)
	{
		if(objModelLoader->isFinished())
		{
			//the model loading has just finished, save the result
			objModel = objModelLoader->result();
			delete objModelLoader; //we dont need the result anymore
			objModelLoader = NULL;

			if(!objModel)
			{
				//model load failed, fall back to sphere mode
				objModelPath.clear();
				qWarning()<<"Cannot load OBJ model for solar system object"<<getEnglishName();
			}
			else
			{
				//load model data into GL
				if(!objModel->loadGL())
				{
					delete objModel;
					objModel = NULL;
					objModelPath.clear();
					qWarning()<<"Cannot load OBJ model into OpenGL for solar system object"<<getEnglishName();
				}
			}
		}
		else
		{
			//we are still loading, use the sphere method for drawing
			return false;
		}
	}

	//OBJ model is valid!
	return true;
}

bool Planet::drawObjModel(StelPainter *painter, float screenSz)
{
	Q_UNUSED(screenSz); //screen size unused for now, use it for LOD or something?

	//make sure the OBJ is loaded, or start loading it
	if(!ensureObjLoaded())
		return false;

	if(shaderError)
		return false;

	const SolarSystem* ssm = GETSTELMODULE(SolarSystem);

	QMatrix4x4 shadowMatrix;
	bool shadowmapping = false;
	if(ssm->getFlagShowObjSelfShadows())
		shadowmapping = drawObjShadowMap(painter,shadowMatrix);

	if(!objModel->texture->bind())
	{
		//the texture is still loading, use the sphere method
		return false;
	}

	//the model is ready to draw!
	glDisable(GL_BLEND);
	glEnable(GL_CULL_FACE);
	glCullFace(GL_BACK);
	//depth testing is required here
	glEnable(GL_DEPTH_TEST);
	glDepthMask(GL_TRUE);
	glClear(GL_DEPTH_BUFFER_BIT);

	// Bind the array
	GL(objModel->arr->bind());

	//set up shader
	QOpenGLShaderProgram* shd = objShaderProgram;
	PlanetShaderVars* shdVars = &objShaderVars;
	if(shadowmapping)
	{
		shd = objShadowShaderProgram;
		shdVars = &objShadowShaderVars;
		glActiveTexture(GL_TEXTURE1);
		glBindTexture(GL_TEXTURE_2D,shadowTex);
		GL(shd->bind());
		GL(shd->setUniformValue(shdVars->shadowMatrix, shadowMatrix));
		GL(shd->setUniformValue(shdVars->shadowTex, 1));
	}
	else
		shd->bind();

	//project the data
	//because the StelOpenGLArray might use a VAO, we have to use a OGL buffer here in all cases
	objModel->projPosBuffer->bind();
	const int vtxCount = objModel->posArray.size();

	const StelProjectorP& projector = painter->getProjector();

	// I tested buffer orphaning (https://www.opengl.org/wiki/Buffer_Object_Streaming#Buffer_re-specification),
	// but it seems there is not really much of a effect here (probably because we are already pretty CPU-bound).
	// Also, map()-ing the buffer directly, like:
	//	Vec3f* bufPtr = static_cast<Vec3f*>(objModel->projPosBuffer->map(QOpenGLBuffer::WriteOnly));
	//	projector->project(vtxCount,objModel->posArray.constData(),bufPtr);
	//	objModel->projPosBuffer->unmap();
	// caused a 40% FPS drop for some reason!
	// (in theory, this should be faster because it should avoid copying the array)
	// So, lets not do that and just use this simple way in all cases:
	projector->project(vtxCount,objModel->posArray.constData(),objModel->projectedPosArray.data());
	objModel->projPosBuffer->allocate(objModel->projectedPosArray.constData(),vtxCount * sizeof(Vec3f));

	//unprojectedVertex, normalIn and texCoord are set by the StelOpenGLArray
	//we only need to set the freshly projected data
	GL(shd->setAttributeArray("vertex",GL_FLOAT,NULL,3,0));
	GL(shd->enableAttributeArray("vertex"));
	objModel->projPosBuffer->release();

	setCommonShaderUniforms(*painter,shd,*shdVars);

	//draw that model using the array wrapper
	objModel->arr->draw();

	shd->disableAttributeArray("vertex");
	shd->release();
	objModel->arr->release();

	glDisable(GL_CULL_FACE);
	glDisable(GL_DEPTH_TEST);

	return true;
}

bool Planet::drawObjShadowMap(StelPainter *painter, QMatrix4x4& shadowMatrix)
{
	if(!shadowInitialized)
		if(!initFBO())
		{
			qDebug()<<"Cannot draw OBJ self-shadow";
			return false;
		}

	const StelProjectorP projector = painter->getProjector();

	//find the light direction in model space
	Mat4d modelMatrix;
	computeModelMatrix(modelMatrix);
	Mat4d worldToModel = modelMatrix.inverse();

	//Vec3d lightDir = light.position;
	//projector->getModelViewTransform()->backward(lightDir);
	Vec3d lightDir(worldToModel[12], worldToModel[13], worldToModel[14]);
	lightDir.normalize();

	//use a distance of 1km to the origin for additional precision, instead of 1AU
	Vec3d lightPosScaled = lightDir;

	//the camera looks to the origin
	QMatrix4x4 modelView;
	modelView.lookAt(QVector3D(lightPosScaled[0],lightPosScaled[1],lightPosScaled[2]), QVector3D(), QVector3D(0,0,1));

	//create an orthographic projection encompassing the AABB
	double maxZ = -std::numeric_limits<double>::max();
	double minZ = std::numeric_limits<double>::max();
	double maxUp = -std::numeric_limits<double>::max();
	double minUp = std::numeric_limits<double>::max();
	double maxRight = -std::numeric_limits<double>::max();
	double minRight = std::numeric_limits<double>::max();

	//create an orthonormal system using 2-step Gram-Schmidt + cross product
	// https://en.wikipedia.org/wiki/Gram%E2%80%93Schmidt_process
	Vec3d vDir = -lightDir; //u1/e1, view direction
	Vec3d up = Vec3d(0.0, 0.0, 1.0); //v2
	up = up - up.dot(vDir) * vDir; //u2 = v2 - proj_u1(v2)
	up.normalize(); //e2

	Vec3d right = vDir^up;
	right.normalize();

	for(unsigned int i=0; i<AABBox::CORNERCOUNT; i++)
	{
		Vec3d v = objModel->bbox.getCorner(static_cast<AABBox::Corner>(i)).toVec3d();
		Vec3d fromCam = v - lightPosScaled; //vector from cam to vertex

		//project the fromCam vector onto the 3 vectors of the orthonormal system
		double dist = fromCam.dot(vDir);
		maxZ = std::max(dist, maxZ);
		minZ = std::min(dist, minZ);

		dist = fromCam.dot(right);
		minRight = std::min(dist, minRight);
		maxRight = std::max(dist, maxRight);

		dist = fromCam.dot(up);
		minUp = std::min(dist, minUp);
		maxUp = std::max(dist, maxUp);
	}

	QMatrix4x4 proj;
	proj.ortho(minRight,maxRight,minUp,maxUp,minZ,maxZ);

	QMatrix4x4 mvp = proj * modelView;

	//bias matrix for lookup
	static const QMatrix4x4 biasMatrix(0.5f, 0.0f, 0.0f, 0.5f,
					   0.0f, 0.5f, 0.0f, 0.5f,
					   0.0f, 0.0f, 0.5f, 0.5f,
					   0.0f, 0.0f, 0.0f, 1.0f);
	shadowMatrix = biasMatrix * mvp;

	glEnable(GL_DEPTH_TEST);
	glDepthMask(GL_TRUE);
	glEnable(GL_CULL_FACE);
	glCullFace(GL_BACK);
	glEnable(GL_POLYGON_OFFSET_FILL);
	glPolygonOffset(2.0f,6.0f);

	glViewport(0,0,SM_SIZE,SM_SIZE);

	GL(objModel->arr->bind());
	GL(transformShaderProgram->bind());
	GL(transformShaderProgram->setUniformValue(transformShaderVars.projectionMatrix, mvp));

#ifdef DEBUG_SHADOWMAP
	shadowFBO->bind();
	objModel->texture->bind();
	transformShaderProgram->setUniformValue(transformShaderVars.tex, 0);
	glClear(GL_COLOR_BUFFER_BIT | GL_DEPTH_BUFFER_BIT);
#else
	glBindFramebuffer(GL_FRAMEBUFFER, shadowFBO);
	glClear(GL_DEPTH_BUFFER_BIT);
#endif

	GL(objModel->arr->draw());

	transformShaderProgram->release();
	objModel->arr->release();

#ifdef DEBUG_SHADOWMAP
	//copy depth buffer into shadowTex
	glActiveTexture(GL_TEXTURE1);
	glBindTexture(GL_TEXTURE_2D,shadowTex);

	//this is probably unsupported on an OGL ES2 context! just don't use DEBUG_SHADOWMAP here...
	GL(QOpenGLContext::currentContext()->functions()->glCopyTexImage2D(GL_TEXTURE_2D, 0, GL_DEPTH_COMPONENT, 0, 0, SM_SIZE, SM_SIZE, 0));

	GL(shadowFBO->release());
#else
	glBindFramebuffer(GL_FRAMEBUFFER, QOpenGLContext::currentContext()->defaultFramebufferObject());
#endif

	//reset viewport (see StelPainter::setProjector)
	const Vec4i& vp = projector->getViewport();
	glViewport(vp[0], vp[1], vp[2], vp[3]);

	glDepthMask(GL_FALSE);
	glDisable(GL_DEPTH_TEST);
	glDisable(GL_CULL_FACE);
	glDisable(GL_POLYGON_OFFSET_FILL);
	GL(glPolygonOffset(0.0f,0.0f));

#ifdef DEBUG_SHADOWMAP
	//display the FB contents on-screen
	QOpenGLFramebufferObject::blitFramebuffer(NULL,shadowFBO);
#endif

	return true;
}

void Planet::drawHints(const StelCore* core, const QFont& planetNameFont)
{
	if (labelsFader.getInterstate()<=0.f)
		return;

	const StelProjectorP prj = core->getProjection(StelCore::FrameJ2000);
	StelPainter sPainter(prj);
	sPainter.setFont(planetNameFont);
	// Draw nameI18 + scaling if it's not == 1.
	float tmp = (hintFader.getInterstate()<=0 ? 7.f : 10.f) + getAngularSize(core)*M_PI/180.f*prj->getPixelPerRadAtCenter()/1.44f; // Shift for nameI18 printing
	sPainter.setColor(labelColor[0], labelColor[1], labelColor[2],labelsFader.getInterstate());
	sPainter.drawText(screenPos[0],screenPos[1], getSkyLabel(core), 0, tmp, tmp, false);

	// hint disappears smoothly on close view
	if (hintFader.getInterstate()<=0)
		return;
	tmp -= 10.f;
	if (tmp<1) tmp=1;
	sPainter.setColor(labelColor[0], labelColor[1], labelColor[2],labelsFader.getInterstate()*hintFader.getInterstate()/tmp*0.7f);

	// Draw the 2D small circle
	sPainter.setBlending(true);
	Planet::hintCircleTex->bind();
	sPainter.drawSprite2dMode(screenPos[0], screenPos[1], 11);
}

Ring::Ring(float radiusMin, float radiusMax, const QString &texname)
	 :radiusMin(radiusMin),radiusMax(radiusMax)
{
	tex = StelApp::getInstance().getTextureManager().createTexture(StelFileMgr::getInstallationDir()+"/textures/"+texname);
}

Vec3f Planet::getCurrentOrbitColor()
{
	Vec3f orbColor = orbitColor;
	switch(orbitColorStyle)
	{
		case ocsGroups:
		{
			switch (pType)
			{
				case isMoon:
					orbColor = orbitMoonsColor;
					break;
				case isPlanet:
					orbColor = orbitMajorPlanetsColor;
					break;
				case isAsteroid:
					orbColor = orbitMinorPlanetsColor;
					break;
				case isDwarfPlanet:
					orbColor = orbitDwarfPlanetsColor;
					break;
				case isCubewano:
					orbColor = orbitCubewanosColor;
					break;
				case isPlutino:
					orbColor = orbitPlutinosColor;
					break;
				case isSDO:
					orbColor = orbitScatteredDiscObjectsColor;
					break;
				case isOCO:
					orbColor = orbitOortCloudObjectsColor;
					break;
				case isComet:
					orbColor = orbitCometsColor;
					break;
				case isSednoid:
					orbColor = orbitSednoidsColor;
					break;
				default:
					orbColor = orbitColor;
			}
			break;
		}
		case ocsMajorPlanets:
		{
			QString pName = getEnglishName().toLower();
			if (pName=="mercury")
				orbColor = orbitMercuryColor;
			else if (pName=="venus")
				orbColor = orbitVenusColor;
			else if (pName=="earth")
				orbColor = orbitEarthColor;
			else if (pName=="mars")
				orbColor = orbitMarsColor;
			else if (pName=="jupiter")
				orbColor = orbitJupiterColor;
			else if (pName=="saturn")
				orbColor = orbitSaturnColor;
			else if (pName=="uranus")
				orbColor = orbitUranusColor;
			else if (pName=="neptune")
				orbColor = orbitNeptuneColor;
			else
				orbColor = orbitColor;
			break;
		}
		case ocsOneColor:
		{
			orbColor = orbitColor;
			break;
		}
	}

	return orbColor;
}

// draw orbital path of Planet
void Planet::drawOrbit(const StelCore* core)
{
	if (!orbitFader.getInterstate())
		return;
	if (!re.siderealPeriod)
		return;

	const StelProjectorP prj = core->getProjection(StelCore::FrameHeliocentricEclipticJ2000);

	StelPainter sPainter(prj);

	// Normal transparency mode
	sPainter.setBlending(true);

	Vec3f orbColor = getCurrentOrbitColor();

	sPainter.setColor(orbColor[0], orbColor[1], orbColor[2], orbitFader.getInterstate());
	Vec3d onscreen;
	// special case - use current Planet position as center vertex so that draws
	// on its orbit all the time (since segmented rather than smooth curve)
	Vec3d savePos = orbit[ORBIT_SEGMENTS/2];
	orbit[ORBIT_SEGMENTS/2]=getHeliocentricEclipticPos();
	orbit[ORBIT_SEGMENTS]=orbit[0];
	int nbIter = closeOrbit ? ORBIT_SEGMENTS : ORBIT_SEGMENTS-1;
	QVarLengthArray<float, 1024> vertexArray;

	sPainter.enableClientStates(true, false, false);

	for (int n=0; n<=nbIter; ++n)
	{
		if (prj->project(orbit[n],onscreen) && (vertexArray.size()==0 || !prj->intersectViewportDiscontinuity(orbit[n-1], orbit[n])))
		{
			vertexArray.append(onscreen[0]);
			vertexArray.append(onscreen[1]);
		}
		else if (!vertexArray.isEmpty())
		{
			sPainter.setVertexPointer(2, GL_FLOAT, vertexArray.constData());
			sPainter.drawFromArray(StelPainter::LineStrip, vertexArray.size()/2, 0, false);
			vertexArray.clear();
		}
	}
	orbit[ORBIT_SEGMENTS/2]=savePos;
	if (!vertexArray.isEmpty())
	{
		sPainter.setVertexPointer(2, GL_FLOAT, vertexArray.constData());
		sPainter.drawFromArray(StelPainter::LineStrip, vertexArray.size()/2, 0, false);
	}
	sPainter.enableClientStates(false);
}

void Planet::update(int deltaTime)
{
	hintFader.update(deltaTime);
	labelsFader.update(deltaTime);
	orbitFader.update(deltaTime);
}

void Planet::setApparentMagnitudeAlgorithm(QString algorithm)
{
	vMagAlgorithm = vMagAlgorithmMap.key(algorithm.toLower(), Planet::UndefinedAlgorithm);
}<|MERGE_RESOLUTION|>--- conflicted
+++ resolved
@@ -17,12 +17,6 @@
  * Foundation, Inc., 51 Franklin Street, Suite 500, Boston, MA  02110-1335, USA.
  */
 
-#include <QtGlobal>
-
-#if !defined(Q_OS_WIN)
-//exclude StelOpenGL here on windows because of conflicts otherwise (uses QOpenGLFunctions_1_0 directly)
-#include "StelOpenGL.hpp"
-#endif
 #include <QOpenGLFunctions_1_0>
 #include "StelApp.hpp"
 #include "StelCore.hpp"
@@ -206,7 +200,8 @@
 	  flagLabels(true),
 	  hidden(hidden),
 	  atmosphere(hasAtmosphere),
-	  halo(hasHalo)
+      halo(hasHalo),
+      gl(NULL)
 {
 	// Initialize pType with the key found in pTypeMap, or mark planet type as undefined.
 	// The latter condition should obviously never happen.
@@ -1692,6 +1687,7 @@
 		return false;
 
 	QOpenGLContext* ctx  = QOpenGLContext::currentContext();
+    QOpenGLFunctions* gl = ctx->functions();
 
 	bool isGLESv2 = false;
 	bool error = false;
@@ -1717,35 +1713,35 @@
 	if(!error)
 	{
 		//all seems ok, create our objects
-		glGenTextures(1, &shadowTex);
-		glActiveTexture(GL_TEXTURE1);
-		glBindTexture(GL_TEXTURE_2D, shadowTex);
+        gl->glGenTextures(1, &shadowTex);
+        gl->glActiveTexture(GL_TEXTURE1);
+        gl->glBindTexture(GL_TEXTURE_2D, shadowTex);
 
 #ifndef QT_OPENGL_ES_2
 		if(!isGLESv2)
 		{
-			glTexParameteri(GL_TEXTURE_2D, GL_TEXTURE_BASE_LEVEL, 0);
-			glTexParameteri(GL_TEXTURE_2D, GL_TEXTURE_MAX_LEVEL, 0);
-			glTexParameteri(GL_TEXTURE_2D, GL_TEXTURE_WRAP_S, GL_CLAMP_TO_BORDER);
-			glTexParameteri(GL_TEXTURE_2D, GL_TEXTURE_WRAP_T, GL_CLAMP_TO_BORDER);
+            gl->glTexParameteri(GL_TEXTURE_2D, GL_TEXTURE_BASE_LEVEL, 0);
+            gl->glTexParameteri(GL_TEXTURE_2D, GL_TEXTURE_MAX_LEVEL, 0);
+            gl->glTexParameteri(GL_TEXTURE_2D, GL_TEXTURE_WRAP_S, GL_CLAMP_TO_BORDER);
+            gl->glTexParameteri(GL_TEXTURE_2D, GL_TEXTURE_WRAP_T, GL_CLAMP_TO_BORDER);
 			const float ones[] = {1.0f, 1.0f, 1.0f, 1.0f};
-			glTexParameterfv(GL_TEXTURE_2D, GL_TEXTURE_BORDER_COLOR, ones);
+            gl->glTexParameterfv(GL_TEXTURE_2D, GL_TEXTURE_BORDER_COLOR, ones);
 		}
 #endif
-		GL(glTexParameteri(GL_TEXTURE_2D, GL_TEXTURE_MIN_FILTER, GL_NEAREST));
-		GL(glTexParameteri(GL_TEXTURE_2D, GL_TEXTURE_MAG_FILTER, GL_NEAREST));
+        GL(gl->glTexParameteri(GL_TEXTURE_2D, GL_TEXTURE_MIN_FILTER, GL_NEAREST));
+        GL(gl->glTexParameteri(GL_TEXTURE_2D, GL_TEXTURE_MAG_FILTER, GL_NEAREST));
 
 #ifndef DEBUG_SHADOWMAP
 		//create the texture
 		//note that the 'type' must be GL_UNSIGNED_SHORT or GL_UNSIGNED_INT for ES2 compatibility, even if the 'pixels' are NULL
-		GL(glTexImage2D(GL_TEXTURE_2D, 0, isGLESv2?GL_DEPTH_COMPONENT:GL_DEPTH_COMPONENT16, SM_SIZE, SM_SIZE, 0, GL_DEPTH_COMPONENT, GL_UNSIGNED_SHORT, NULL));
+        GL(gl->glTexImage2D(GL_TEXTURE_2D, 0, isGLESv2?GL_DEPTH_COMPONENT:GL_DEPTH_COMPONENT16, SM_SIZE, SM_SIZE, 0, GL_DEPTH_COMPONENT, GL_UNSIGNED_SHORT, NULL));
 
 		//we dont use QOpenGLFramebuffer because we dont want a color buffer...
-		GL(glGenFramebuffers(1, &shadowFBO));
-		GL(glBindFramebuffer(GL_FRAMEBUFFER, shadowFBO));
+        GL(gl->glGenFramebuffers(1, &shadowFBO));
+        GL(gl->glBindFramebuffer(GL_FRAMEBUFFER, shadowFBO));
 
 		//attach shadow tex to FBO
-		glFramebufferTexture2D(GL_FRAMEBUFFER, GL_DEPTH_ATTACHMENT, GL_TEXTURE_2D, shadowTex, 0);
+        gl->glFramebufferTexture2D(GL_FRAMEBUFFER, GL_DEPTH_ATTACHMENT, GL_TEXTURE_2D, shadowTex, 0);
 
 		//on desktop, we must disable the read/draw buffer because we have no color buffer
 		//else, it would be an FRAMEBUFFER_INCOMPLETE_DRAW_BUFFER error
@@ -1772,15 +1768,15 @@
 #endif
 
 		//check for completeness
-		GLenum status = glCheckFramebufferStatus(GL_FRAMEBUFFER);
+        GLenum status = gl->glCheckFramebufferStatus(GL_FRAMEBUFFER);
 		if(status != GL_FRAMEBUFFER_COMPLETE)
 		{
 			error = true;
 			qWarning()<<"Planet self-shadow framebuffer is incomplete, cannot use. Status:"<<status;
 		}
 
-		GL(glBindFramebuffer(GL_FRAMEBUFFER, ctx->defaultFramebufferObject()));
-		glActiveTexture(GL_TEXTURE0);
+        GL(gl->glBindFramebuffer(GL_FRAMEBUFFER, ctx->defaultFramebufferObject()));
+        gl->glActiveTexture(GL_TEXTURE0);
 #else
 		GL(shadowFBO = new QOpenGLFramebufferObject(SM_SIZE,SM_SIZE,QOpenGLFramebufferObject::Depth));
 		error = !shadowFBO->isValid();
@@ -1798,15 +1794,17 @@
 	if(!shadowInitialized)
 		return;
 
+    QOpenGLFunctions* gl = QOpenGLContext::currentContext()->functions();
+
 #ifndef DEBUG_SHADOWMAP
 	//zeroed names are ignored by GL
-	glDeleteFramebuffers(1,&shadowFBO);
+    gl->glDeleteFramebuffers(1,&shadowFBO);
 	shadowFBO = 0;
 #else
 	delete shadowFBO;
 	shadowFBO = Q_NULLPTR;
 #endif
-	glDeleteTextures(1,&shadowTex);
+    gl->glDeleteTextures(1,&shadowTex);
 	shadowTex = 0;
 
 	shadowInitialized = false;
@@ -1847,6 +1845,7 @@
 		StelProjector::ModelViewTranformP transfo2 = transfo->clone();
 		transfo2->combine(Mat4d::zrotation(M_PI/180*(axisRotation + 90.)));
 		StelPainter* sPainter = new StelPainter(core->getProjection(transfo2));
+        gl = sPainter->glFuncs();
 		
 		if (flagLighting)
 		{
@@ -2240,8 +2239,6 @@
 	GL(shader->enableAttributeArray(shaderVars->unprojectedVertex));
 	GL(shader->setAttributeArray(shaderVars->texCoord, (const GLfloat*)model.texCoordArr.constData(), 2));
 	GL(shader->enableAttributeArray(shaderVars->texCoord));
-
-	QOpenGLFunctions* gl = painter->glFuncs();
 
 	if (rings)
 	{
@@ -2288,23 +2285,13 @@
 		GL(ringPlanetShaderProgram->setAttributeArray(ringPlanetShaderVars.texCoord, (const GLfloat*)ringModel.texCoordArr.constData(), 2));
 		GL(ringPlanetShaderProgram->enableAttributeArray(ringPlanetShaderVars.texCoord));
 		
-<<<<<<< HEAD
 		if (rData.eyePos[2]<0)
-			glCullFace(GL_FRONT);
-=======
-		if (eyePos[2]<0)
 			gl->glCullFace(GL_FRONT);
->>>>>>> 9f904f9e
 					
 		GL(gl->glDrawElements(GL_TRIANGLES, ringModel.indiceArr.size(), GL_UNSIGNED_SHORT, ringModel.indiceArr.constData()));
 		
-<<<<<<< HEAD
 		if (rData.eyePos[2]<0)
-			glCullFace(GL_BACK);
-=======
-		if (eyePos[2]<0)
 			gl->glCullFace(GL_BACK);
->>>>>>> 9f904f9e
 		
 		painter->setDepthTest(false);
 	}
@@ -2428,13 +2415,13 @@
 	}
 
 	//the model is ready to draw!
-	glDisable(GL_BLEND);
-	glEnable(GL_CULL_FACE);
-	glCullFace(GL_BACK);
+    painter->setBlending(false);
+    painter->setCullFace(true);
+    gl->glCullFace(GL_BACK);
 	//depth testing is required here
-	glEnable(GL_DEPTH_TEST);
-	glDepthMask(GL_TRUE);
-	glClear(GL_DEPTH_BUFFER_BIT);
+    painter->setDepthTest(true);
+    painter->setDepthMask(true);
+    gl->glClear(GL_DEPTH_BUFFER_BIT);
 
 	// Bind the array
 	GL(objModel->arr->bind());
@@ -2446,8 +2433,8 @@
 	{
 		shd = objShadowShaderProgram;
 		shdVars = &objShadowShaderVars;
-		glActiveTexture(GL_TEXTURE1);
-		glBindTexture(GL_TEXTURE_2D,shadowTex);
+        gl->glActiveTexture(GL_TEXTURE1);
+        gl->glBindTexture(GL_TEXTURE_2D,shadowTex);
 		GL(shd->bind());
 		GL(shd->setUniformValue(shdVars->shadowMatrix, shadowMatrix));
 		GL(shd->setUniformValue(shdVars->shadowTex, 1));
@@ -2489,8 +2476,8 @@
 	shd->release();
 	objModel->arr->release();
 
-	glDisable(GL_CULL_FACE);
-	glDisable(GL_DEPTH_TEST);
+    painter->setCullFace(false);
+    painter->setDepthTest(false);
 
 	return true;
 }
@@ -2572,14 +2559,14 @@
 					   0.0f, 0.0f, 0.0f, 1.0f);
 	shadowMatrix = biasMatrix * mvp;
 
-	glEnable(GL_DEPTH_TEST);
-	glDepthMask(GL_TRUE);
-	glEnable(GL_CULL_FACE);
-	glCullFace(GL_BACK);
-	glEnable(GL_POLYGON_OFFSET_FILL);
-	glPolygonOffset(2.0f,6.0f);
-
-	glViewport(0,0,SM_SIZE,SM_SIZE);
+    painter->setDepthTest(true);
+    painter->setDepthMask(true);
+    painter->setCullFace(true);
+    gl->glCullFace(GL_BACK);
+    gl->glEnable(GL_POLYGON_OFFSET_FILL);
+    gl->glPolygonOffset(2.0f,6.0f);
+
+    gl->glViewport(0,0,SM_SIZE,SM_SIZE);
 
 	GL(objModel->arr->bind());
 	GL(transformShaderProgram->bind());
@@ -2589,10 +2576,10 @@
 	shadowFBO->bind();
 	objModel->texture->bind();
 	transformShaderProgram->setUniformValue(transformShaderVars.tex, 0);
-	glClear(GL_COLOR_BUFFER_BIT | GL_DEPTH_BUFFER_BIT);
+    gl->glClear(GL_COLOR_BUFFER_BIT | GL_DEPTH_BUFFER_BIT);
 #else
-	glBindFramebuffer(GL_FRAMEBUFFER, shadowFBO);
-	glClear(GL_DEPTH_BUFFER_BIT);
+    gl->glBindFramebuffer(GL_FRAMEBUFFER, shadowFBO);
+    gl->glClear(GL_DEPTH_BUFFER_BIT);
 #endif
 
 	GL(objModel->arr->draw());
@@ -2602,26 +2589,26 @@
 
 #ifdef DEBUG_SHADOWMAP
 	//copy depth buffer into shadowTex
-	glActiveTexture(GL_TEXTURE1);
-	glBindTexture(GL_TEXTURE_2D,shadowTex);
+    gl->glActiveTexture(GL_TEXTURE1);
+    gl->glBindTexture(GL_TEXTURE_2D,shadowTex);
 
 	//this is probably unsupported on an OGL ES2 context! just don't use DEBUG_SHADOWMAP here...
 	GL(QOpenGLContext::currentContext()->functions()->glCopyTexImage2D(GL_TEXTURE_2D, 0, GL_DEPTH_COMPONENT, 0, 0, SM_SIZE, SM_SIZE, 0));
 
 	GL(shadowFBO->release());
 #else
-	glBindFramebuffer(GL_FRAMEBUFFER, QOpenGLContext::currentContext()->defaultFramebufferObject());
+    gl->glBindFramebuffer(GL_FRAMEBUFFER, QOpenGLContext::currentContext()->defaultFramebufferObject());
 #endif
 
 	//reset viewport (see StelPainter::setProjector)
 	const Vec4i& vp = projector->getViewport();
-	glViewport(vp[0], vp[1], vp[2], vp[3]);
-
-	glDepthMask(GL_FALSE);
-	glDisable(GL_DEPTH_TEST);
-	glDisable(GL_CULL_FACE);
-	glDisable(GL_POLYGON_OFFSET_FILL);
-	GL(glPolygonOffset(0.0f,0.0f));
+    gl->glViewport(vp[0], vp[1], vp[2], vp[3]);
+
+    painter->setDepthMask(false);
+    painter->setDepthTest(false);
+    painter->setCullFace(false);
+    gl->glDisable(GL_POLYGON_OFFSET_FILL);
+    GL(gl->glPolygonOffset(0.0f,0.0f));
 
 #ifdef DEBUG_SHADOWMAP
 	//display the FB contents on-screen
