--- conflicted
+++ resolved
@@ -88,7 +88,7 @@
 
 QMap<Planet::PlanetType, QString> Planet::pTypeMap;
 QMap<Planet::ApparentMagnitudeAlgorithm, QString> Planet::vMagAlgorithmMap;
-
+	
 Planet::Planet(const QString& englishName,
 	       int flagLighting,
 	       double radius,
@@ -144,15 +144,8 @@
 	// The latter condition should obviously never happen.
 	pType = pTypeMap.key(pTypeStr, Planet::isUNDEFINED);
 
-<<<<<<< HEAD
-	eclipticPos = Vec3d(0.,0.,0.);
-	rotLocalToParent = Mat4d::identity();
 	texMap = StelApp::getInstance().getTextureManager().createTextureThread(StelFileMgr::findFile("textures/"+texMapName), StelTexture::StelTextureParams(true, GL_LINEAR, GL_REPEAT));
 	normalMap = StelApp::getInstance().getTextureManager().createTextureThread(StelFileMgr::findFile("textures/"+normalMapName), StelTexture::StelTextureParams(true, GL_LINEAR, GL_REPEAT));
-=======
-	texMap = StelApp::getInstance().getTextureManager().createTextureThread(StelFileMgr::getInstallationDir()+"/textures/"+texMapName, StelTexture::StelTextureParams(true, GL_LINEAR, GL_REPEAT));
-	normalMap = StelApp::getInstance().getTextureManager().createTextureThread(StelFileMgr::getInstallationDir()+"/textures/"+normalMapName, StelTexture::StelTextureParams(true, GL_LINEAR, GL_REPEAT));
->>>>>>> f26e0c76
 
 	if (englishName!="Pluto")
 	{
@@ -621,9 +614,6 @@
 	}
 	if (willCastShadow(this, parent.data()))
 		res.append(parent.data());
-<<<<<<< HEAD
-
-=======
 	// Test satellites mutual occultations.
 	if (parent.data() != sun) {
 		foreach (const PlanetP& planet, parent.data()->satellites)
@@ -636,7 +626,6 @@
 		}
 	}
 	
->>>>>>> f26e0c76
 	return res;
 }
 
@@ -1371,7 +1360,7 @@
 	}
 
 	// Try to improve speed for minor planets: test if visible at all.
-	// For a full catalog of NEAs (11000 objects), with this and resetting deltaJD according to distance, rendering time went 4.5fps->12fps.
+	// For a full catalog of NEAs (11000 objects), with this and resetting deltaJD according to distance, rendering time went 4.5fps->12fps.	
 	// TBD: Note that taking away the asteroids at this stage breaks dim-asteroid occultation of stars!
 	//      Maybe make another configurable flag for those interested?
 	// Problematic: Early-out here of course disables the wanted hint circles for dim asteroids.
@@ -1472,7 +1461,7 @@
 void Planet::initShader()
 {
 	qDebug() << "Initializing planets GL shaders... ";
-
+	
 	const char *vsrc =
 		"attribute highp vec3 vertex;\n"
 		"attribute highp vec3 unprojectedVertex;\n"
@@ -1507,7 +1496,7 @@
 		"    P = unprojectedVertex;\n"
 		"}\n"
 		"\n";
-
+	
 	const char *fsrc =
 		"varying mediump vec2 texc;\n"
 		"uniform sampler2D tex;\n"
@@ -1794,7 +1783,7 @@
 
 		if (rings)
 		{
-			// The planet has rings, we need to use depth buffer and adjust the clipping planes to avoid
+			// The planet has rings, we need to use depth buffer and adjust the clipping planes to avoid 
 			// reaching the maximum resolution of the depth buffer
 			const double dist = getEquinoxEquatorialPos(core).length();
 			double z_near = 0.9*(dist - rings->getSize());
@@ -1805,7 +1794,7 @@
 			core->setClippingPlanes(z_near,z_far);
 
 			drawSphere(sPainter, screenSz, drawOnlyRing);
-
+			
 			core->setClippingPlanes(n,f);  // Restore old clipping planes
 		}
 		else
@@ -1854,7 +1843,7 @@
 		{
 			float eclipseFactor = ssm->getEclipseFactor(core);
 			// This alpha ensures 0 for complete sun, 1 for eclipse better 1e-10, with a strong increase towards full eclipse. We still need to square it.
-			float alpha=-0.1f*qMax(-10.0f, (float) std::log10(eclipseFactor));
+			float alpha=-0.1f*qMax(-10.0f, (float) std::log10(eclipseFactor));			
 			core->getSkyDrawer()->drawSunCorona(&sPainter, Vec3f(tmp[0], tmp[1], tmp[2]), 512.f/192.f*screenSz, haloColorToDraw, alpha*alpha);
 		}
 	}
@@ -1872,14 +1861,14 @@
 	model->indiceArr.resize(0);
 	model->vertexArr.resize(0);
 	model->texCoordArr.resize(0);
-
+	
 	GLfloat x, y, z;
 	GLfloat s=0.f, t=1.f;
 	GLint i, j;
 
 	const float* cos_sin_rho = StelUtils::ComputeCosSinRho(stacks);
 	const float* cos_sin_theta =  StelUtils::ComputeCosSinTheta(slices);
-
+	
 	const float* cos_sin_rho_p;
 	const float *cos_sin_theta_p;
 
@@ -1929,7 +1918,7 @@
 void sRing(Ring3DModel* model, const float rMin, const float rMax, int slices, const int stacks)
 {
 	float x,y;
-
+	
 	const float dr = (rMax-rMin) / stacks;
 	const float* cos_sin_theta = StelUtils::ComputeCosSinTheta(slices);
 	const float* cos_sin_theta_p;
@@ -1996,14 +1985,14 @@
 	// Generates the vertice
 	Planet3DModel model;
 	sSphere(&model, radius*sphereScale, oneMinusOblateness, nb_facet, nb_facet);
-
+	
 	QVector<float> projectedVertexArr;
 	projectedVertexArr.resize(model.vertexArr.size());
 	for (int i=0;i<model.vertexArr.size()/3;++i)
 		painter->getProjector()->project(*((Vec3f*)(model.vertexArr.constData()+i*3)), *((Vec3f*)(projectedVertexArr.data()+i*3)));
-
+	
 	const SolarSystem* ssm = GETSTELMODULE(SolarSystem);
-
+		
 	if (this==ssm->getSun())
 	{
 		texMap->bind();
@@ -2012,13 +2001,13 @@
 		painter->drawFromArray(StelPainter::Triangles, model.indiceArr.size(), 0, false, model.indiceArr.constData());
 		return;
 	}
-
+	
 	if (planetShaderProgram==NULL)
 		Planet::initShader();
 	Q_ASSERT(planetShaderProgram!=NULL);
 	Q_ASSERT(ringPlanetShaderProgram!=NULL);
 	Q_ASSERT(moonShaderProgram!=NULL);
-
+	
 	QOpenGLShaderProgram* shader = planetShaderProgram;
 	const PlanetShaderVars* shaderVars = &planetShaderVars;
 	if (rings)
@@ -2032,10 +2021,10 @@
 		shaderVars = &moonShaderVars;
 	}
 	GL(shader->bind());
-
+	
 	const Mat4f& m = painter->getProjector()->getProjectionMatrix();
 	const QMatrix4x4 qMat(m[0], m[4], m[8], m[12], m[1], m[5], m[9], m[13], m[2], m[6], m[10], m[14], m[3], m[7], m[11], m[15]);
-
+	
 	Mat4d modelMatrix;
 	computeModelMatrix(modelMatrix);
 	// TODO explain this
@@ -2058,14 +2047,14 @@
 		shadowCandidatesData(2, i) = position[2];
 		shadowCandidatesData(3, i) = shadowCandidates.at(i)->getRadius();
 	}
-
+	
 	const StelProjectorP& projector = painter->getProjector();
-
+	
 	Vec3f lightPos3(light.position[0], light.position[1], light.position[2]);
 	projector->getModelViewTransform()->backward(lightPos3);
 	lightPos3.normalize();
-
-	Vec3d eyePos = StelApp::getInstance().getCore()->getObserverHeliocentricEclipticPos();
+	
+	Vec3d eyePos = StelApp::getInstance().getCore()->getObserverHeliocentricEclipticPos();	
 	//qDebug() << eyePos[0] << " " << eyePos[1] << " " << eyePos[2] << " --> ";
 	// Use refractionOff for avoiding flickering Moon. (Bug #1411958)
 	StelApp::getInstance().getCore()->getHeliocentricEclipticModelViewTransform(StelCore::RefractionOff)->forward(eyePos);
@@ -2089,7 +2078,7 @@
 	GL(texMap->bind(1));
 	GL(shader->setUniformValue(shaderVars->skyBrightness, lmgr->getLuminance()));
 
-
+	
 	if (rings!=NULL)
 	{
 		GL(ringPlanetShaderProgram->setUniformValue(ringPlanetShaderVars.isRing, false));
@@ -2126,34 +2115,25 @@
 		painter->setDepthTest(true);
 		gl->glClear(GL_DEPTH_BUFFER_BIT);
 	}
-
+	
 	if (!drawOnlyRing)
 		GL(gl->glDrawElements(GL_TRIANGLES, model.indiceArr.size(), GL_UNSIGNED_SHORT, model.indiceArr.constData()));
 
 	if (rings)
 	{
 		// Draw the rings just after the planet
-<<<<<<< HEAD
-		glDepthMask(GL_FALSE);
-
-		// Normal transparency mode
-		glBlendFunc(GL_SRC_ALPHA, GL_ONE_MINUS_SRC_ALPHA);
-		glEnable(GL_BLEND);
-
-=======
 		painter->setDepthMask(false);
 	
 		// Normal transparency mode
 		painter->setBlending(true);
 	
->>>>>>> f26e0c76
 		Ring3DModel ringModel;
 		sRing(&ringModel, rings->radiusMin, rings->radiusMax, 128, 32);
-
+		
 		GL(ringPlanetShaderProgram->setUniformValue(ringPlanetShaderVars.isRing, true));
 		GL(ringPlanetShaderProgram->setUniformValue(ringPlanetShaderVars.texture, 2));
 		GL(ringPlanetShaderProgram->setUniformValue(ringPlanetShaderVars.ringS, 1));
-
+		
 		computeModelMatrix(modelMatrix);
 		const Vec4d position = mTarget * modelMatrix.getColumn(3);
 		shadowCandidatesData(0, 0) = position[0];
@@ -2162,29 +2142,19 @@
 		shadowCandidatesData(3, 0) = getRadius();
 		GL(ringPlanetShaderProgram->setUniformValue(ringPlanetShaderVars.shadowCount, 1));
 		GL(ringPlanetShaderProgram->setUniformValue(ringPlanetShaderVars.shadowData, shadowCandidatesData));
-
+		
 		projectedVertexArr.resize(ringModel.vertexArr.size());
 		for (int i=0;i<ringModel.vertexArr.size()/3;++i)
 			painter->getProjector()->project(*((Vec3f*)(ringModel.vertexArr.constData()+i*3)), *((Vec3f*)(projectedVertexArr.data()+i*3)));
-
+		
 		GL(ringPlanetShaderProgram->setAttributeArray(ringPlanetShaderVars.vertex, (const GLfloat*)projectedVertexArr.constData(), 3));
 		GL(ringPlanetShaderProgram->enableAttributeArray(ringPlanetShaderVars.vertex));
 		GL(ringPlanetShaderProgram->setAttributeArray(ringPlanetShaderVars.unprojectedVertex, (const GLfloat*)ringModel.vertexArr.constData(), 3));
 		GL(ringPlanetShaderProgram->enableAttributeArray(ringPlanetShaderVars.unprojectedVertex));
 		GL(ringPlanetShaderProgram->setAttributeArray(ringPlanetShaderVars.texCoord, (const GLfloat*)ringModel.texCoordArr.constData(), 2));
 		GL(ringPlanetShaderProgram->enableAttributeArray(ringPlanetShaderVars.texCoord));
-
+		
 		if (eyePos[2]<0)
-<<<<<<< HEAD
-			glCullFace(GL_FRONT);
-
-		GL(glDrawElements(GL_TRIANGLES, ringModel.indiceArr.size(), GL_UNSIGNED_SHORT, ringModel.indiceArr.constData()));
-
-		if (eyePos[2]<0)
-			glCullFace(GL_BACK);
-
-		glDisable(GL_DEPTH_TEST);
-=======
 			gl->glCullFace(GL_FRONT);
 					
 		GL(gl->glDrawElements(GL_TRIANGLES, ringModel.indiceArr.size(), GL_UNSIGNED_SHORT, ringModel.indiceArr.constData()));
@@ -2193,17 +2163,11 @@
 			gl->glCullFace(GL_BACK);
 		
 		painter->setDepthTest(false);
->>>>>>> f26e0c76
-	}
-
+	}
+	
 	GL(shader->release());
-<<<<<<< HEAD
-
-	glDisable(GL_CULL_FACE);
-=======
 	
 	painter->setCullFace(false);
->>>>>>> f26e0c76
 }
 
 
@@ -2236,7 +2200,7 @@
 Ring::Ring(float radiusMin, float radiusMax, const QString &texname)
 	 :radiusMin(radiusMin),radiusMax(radiusMax)
 {
-	tex = StelApp::getInstance().getTextureManager().createTexture(StelFileMgr::findFile("textures/"+texname));
+	tex = StelApp::getInstance().getTextureManager().createTexture(StelFileMgr::getInstallationDir()+"/textures/"+texname);
 }
 
 Vec3f Planet::getCurrentOrbitColor()
