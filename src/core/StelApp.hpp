/*
 * Stellarium
 * Copyright (C) 2006 Fabien Chereau
 *
 * This program is free software; you can redistribute it and/or
 * modify it under the terms of the GNU General Public License
 * as published by the Free Software Foundation; either version 2
 * of the License, or (at your option) any later version.
 *
 * This program is distributed in the hope that it will be useful,
 * but WITHOUT ANY WARRANTY; without even the implied warranty of
 * MERCHANTABILITY or FITNESS FOR A PARTICULAR PURPOSE.  See the
 * GNU General Public License for more details.
 *
 * You should have received a copy of the GNU General Public License
 * along with this program; if not, write to the Free Software
 * Foundation, Inc., 51 Franklin Street, Suite 500, Boston, MA  02110-1335, USA.
 */

#ifndef _STELAPP_HPP_
#define _STELAPP_HPP_

#include <QString>
#include <QVariant>
#include <QObject>

// Predeclaration of some classes
class StelCore;
class StelTextureMgr;
class StelObjectMgr;
class StelLocaleMgr;
class StelModuleMgr;
class StelSkyCultureMgr;
class StelShortcutMgr;
class QSettings;
class QNetworkAccessManager;
class QNetworkReply;
class QTime;
class StelLocationMgr;
class StelSkyLayerMgr;
class StelAudioMgr;
class StelVideoMgr;
class StelGuiBase;

//! @class StelApp
//! Singleton main Stellarium application class.
//! This is the central class of Stellarium.  Only one singleton instance of
//! this class is created and can be accessed from anywhere else.  This class
//! is the access point to several "Manager" class which provide application-wide
//! services for managment of font, textures, localization, sky culture, and in
//! theory all other services used by the other part of the program.
//!
//! The StelApp class is also the one managing the StelModule in a generic manner
//! by calling their update, drawing and other methods when needed.
//! @author Fabien Chereau
class StelApp : public QObject
{
	Q_OBJECT

public:
	friend class StelAppGraphicsWidget;

	//! Create and initialize the main Stellarium application.
	//! @param parent the QObject parent
	//! The configFile will be search for in the search path by the StelFileMgr,
	//! it is therefor possible to specify either just a file name or path within the
	//! search path, or use a full path or even a relative path to an existing file
	StelApp(QObject* parent=NULL);

	//! Deinitialize and destroy the main Stellarium application.
	virtual ~StelApp();

	//! Initialize core and default modules.
	void init(QSettings* conf);

	//! Load and initialize external modules (plugins)
	void initPlugIns();

	//! Get the StelApp singleton instance.
	//! @return the StelApp singleton instance
	static StelApp& getInstance() {Q_ASSERT(singleton); return *singleton;}

	//! Get the module manager to use for accessing any module loaded in the application.
	//! @return the module manager.
	StelModuleMgr& getModuleMgr() {return *moduleMgr;}

	//! Get the locale manager to use for i18n & date/time localization.
	//! @return the font manager to use for loading fonts.
	StelLocaleMgr& getLocaleMgr() {return *localeMgr;}

	//! Get the sky cultures manager.
	//! @return the sky cultures manager
	StelSkyCultureMgr& getSkyCultureMgr() {return *skyCultureMgr;}

	//! Get the texture manager to use for loading textures.
	//! @return the texture manager to use for loading textures.
	StelTextureMgr& getTextureManager() {return *textureMgr;}

	//! Get the Location manager to use for managing stored locations
	//! @return the Location manager to use for managing stored locations
	StelLocationMgr& getLocationMgr() {return *planetLocationMgr;}

	//! Get the StelObject manager to use for querying from all stellarium objects.
	//! @return the StelObject manager to use for querying from all stellarium objects 	.
	StelObjectMgr& getStelObjectMgr() {return *stelObjectMgr;}

	StelSkyLayerMgr& getSkyImageMgr() {return *skyImageMgr;}

	//! Get the audio manager
	StelAudioMgr* getStelAudioMgr() {return audioMgr;}

<<<<<<< HEAD
	//! Get the shortcuts manager to use for managing and editing shortcuts
	StelShortcutMgr* getStelShortcutManager() {return shortcutMgr;}
=======
	//! Get the video manager
	StelVideoMgr* getStelVideoMgr() {return videoMgr;}
>>>>>>> 0e314a0d

	//! Get the core of the program.
	//! It is the one which provide the projection, navigation and tone converter.
	//! @return the StelCore instance of the program
	StelCore* getCore() {return core;}

	//! Get the common instance of QNetworkAccessManager used in stellarium
	QNetworkAccessManager* getNetworkAccessManager() {return networkAccessManager;}

	//! Update translations, font for GUI and sky everywhere in the program.
	void updateI18n();

	//! Update and reload sky culture informations everywhere in the program.
	void updateSkyCulture();

	//! Return the main configuration options
	QSettings* getSettings() {return confSettings;}

	//! Return the currently used style
	QString getCurrentStelStyle() {return flagNightVision ? "night_color" : "color";}

	//! Update all object according to the deltaTime in seconds.
	void update(double deltaTime);

	//! Draw all registered StelModule in the order defined by the order lists.
	//! @return the max squared distance in pixels that any object has travelled since the last update.
	void draw();

	//! Iterate through the drawing sequence.
	//! This allow us to split the slow drawing operation into small parts,
	//! we can then decide to pause the painting for this frame and used the cached image instead.
	//! @return true if we should continue drawing (by calling the method again)
	bool drawPartial();

	//! Call this when the size of the GL window has changed.
	void glWindowHasBeenResized(float x, float y, float w, float h);

	//! Get the GUI instance implementing the abstract GUI interface.
	StelGuiBase* getGui() const {return stelGui;}
	//! Tell the StelApp instance which GUI si currently being used.
	//! The caller is responsible for destroying the GUI.
	void setGui(StelGuiBase* b) {stelGui=b;}

	static void initStatic();
	static void deinitStatic();

	//! Get flag for using opengl shaders
	bool getUseGLShaders() const {return useGLShaders;}

	///////////////////////////////////////////////////////////////////////////
	// Scriptable methods
public slots:

	//! Set flag for activating night vision mode.
	void setVisionModeNight(bool);
	//! Get flag for activating night vision mode.
	bool getVisionModeNight() const {return flagNightVision;}

	//! Get the current number of frame per second.
	//! @return the FPS averaged on the last second
	float getFps() const {return fps;}

	//! Return the time since when stellarium is running in second.
	static double getTotalRunTime();

	//! Report that a download occured. This is used for statistics purposes.
	//! Connect this slot to QNetworkAccessManager::finished() slot to obtain statistics at the end of the program.
	void reportFileDownloadFinished(QNetworkReply* reply);
	
signals:
	void colorSchemeChanged(const QString&);
	void languageChanged();
	void skyCultureChanged(const QString&);

private:

	//! Handle mouse clics.
	void handleClick(class QMouseEvent* event);
	//! Handle mouse wheel.
	void handleWheel(class QWheelEvent* event);
	//! Handle mouse move.
	void handleMove(int x, int y, Qt::MouseButtons b);
	//! Handle key press and release.
	void handleKeys(class QKeyEvent* event);

	// The StelApp singleton
	static StelApp* singleton;

	// The associated StelCore instance
	StelCore* core;

	// Module manager for the application
	StelModuleMgr* moduleMgr;

	// Locale manager for the application
	StelLocaleMgr* localeMgr;

	// Sky cultures manager for the application
	StelSkyCultureMgr* skyCultureMgr;

	// Textures manager for the application
	StelTextureMgr* textureMgr;

	//Shortcuts manager for the application
	StelShortcutMgr* shortcutMgr;

	// Manager for all the StelObjects of the program
	StelObjectMgr* stelObjectMgr;

	// Manager for the list of observer locations on planets
	StelLocationMgr* planetLocationMgr;

	// Main network manager used for the program
	QNetworkAccessManager* networkAccessManager;

	//! Get proxy settings from config file... if not set use http_proxy env var
	void setupHttpProxy();

	// The audio manager.  Must execute in the main thread.
	StelAudioMgr* audioMgr;

	// The video manager.  Must execute in the main thread.
	StelVideoMgr* videoMgr;

	StelSkyLayerMgr* skyImageMgr;

	StelGuiBase* stelGui;

	float fps;
	int frame;
	double timefr, timeBase;		// Used for fps counter

	//! Define whether we are in night vision mode
	bool flagNightVision;

	//! Define whether we use opengl shaders
	bool useGLShaders;

	QSettings* confSettings;

	// Define whether the StelApp instance has completed initialization
	bool initialized;

	static QTime* qtime;

	// Temporary variables used to store the last gl window resize
	// if the core was not yet initialized
	int saveProjW;
	int saveProjH;

	//! Store the number of downloaded files for statistics.
	int nbDownloadedFiles;
	//! Store the summed size of all downloaded files in bytes.
	qint64 totalDownloadedSize;

	//! Store the number of downloaded files read from the cache for statistics.
	int nbUsedCache;
	//! Store the summed size of all downloaded files read from the cache in bytes.
	qint64 totalUsedCacheSize;

	//! The state of the drawing sequence
	int drawState;
};

#endif // _STELAPP_HPP_<|MERGE_RESOLUTION|>--- conflicted
+++ resolved
@@ -109,13 +109,11 @@
 	//! Get the audio manager
 	StelAudioMgr* getStelAudioMgr() {return audioMgr;}
 
-<<<<<<< HEAD
 	//! Get the shortcuts manager to use for managing and editing shortcuts
 	StelShortcutMgr* getStelShortcutManager() {return shortcutMgr;}
-=======
+
 	//! Get the video manager
 	StelVideoMgr* getStelVideoMgr() {return videoMgr;}
->>>>>>> 0e314a0d
 
 	//! Get the core of the program.
 	//! It is the one which provide the projection, navigation and tone converter.
