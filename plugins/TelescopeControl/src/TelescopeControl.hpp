/*
 * Stellarium Telescope Control Plug-in
 * 
 * Copyright (C) 2006 Johannes Gajdosik
 * Copyright (C) 2009-2010 Bogdan Marinov
 * 
 * This module was originally written by Johannes Gajdosik in 2006
 * as a core module of Stellarium. In 2009 it was significantly extended with
 * GUI features and later split as an external plug-in module by Bogdan Marinov.
 *
 * This class used to be called TelescopeMgr before the split.
 *
 * This program is free software; you can redistribute it and/or
 * modify it under the terms of the GNU General Public License
 * as published by the Free Software Foundation; either version 2
 * of the License, or (at your option) any later version.
 *
 * This program is distributed in the hope that it will be useful,
 * but WITHOUT ANY WARRANTY; without even the implied warranty of
 * MERCHANTABILITY or FITNESS FOR A PARTICULAR PURPOSE.  See the
 * GNU General Public License for more details.
 *
 * You should have received a copy of the GNU General Public License
 * along with this program; if not, write to the Free Software
 * Foundation, Inc., 51 Franklin Street, Suite 500, Boston, MA  02110-1335, USA.
 */

#ifndef _TELESCOPE_CONTROL_HPP_
#define _TELESCOPE_CONTROL_HPP_

#include "StelFader.hpp"
#include "StelGui.hpp"
#include "StelJsonParser.hpp"
#include "StelObjectModule.hpp"
#include "StelProjectorType.hpp"
#include "StelTextureTypes.hpp"
#include "TelescopeControlGlobals.hpp"
#include "VecMath.hpp"

#include <QFile>
#include <QFont>
#include <QHash>
#include <QMap>
#include <QProcess>
#include <QSettings>
#include <QString>
#include <QStringList>
#include <QTextStream>
#include <QVariant>

class StelObject;
class StelPainter;
class StelProjector;
class TelescopeClient;
class TelescopeDialog;
class SlewDialog;


using namespace TelescopeControlGlobals;

typedef QSharedPointer<TelescopeClient> TelescopeClientP;

//! This class manages the controlling of one or more telescopes by one
//! instance of the stellarium program. "Controlling a telescope"
//! means receiving position information from the telescope
//! and sending GOTO commands to the telescope.
//! No esoteric features like motor focus, electric heating and such.
//! The actual controlling of a telescope is left to the implementation
//! of the abstract base class TelescopeClient.
class TelescopeControl : public StelObjectModule
{
	Q_OBJECT

public:
	TelescopeControl();
	virtual ~TelescopeControl();
	
	///////////////////////////////////////////////////////////////////////////
	// Methods defined in the StelModule class
	virtual void init();
	virtual void deinit();
	virtual void update(double deltaTime);
	virtual void draw(StelCore * core);
	virtual double getCallOrder(StelModuleActionName actionName) const;
	
	///////////////////////////////////////////////////////////////////////////
	// Methods defined in the StelObjectModule class
	virtual QList<StelObjectP> searchAround(const Vec3d& v, double limitFov, const StelCore* core) const;
	virtual StelObjectP searchByNameI18n(const QString& nameI18n) const;
	virtual StelObjectP searchByName(const QString& name) const;
<<<<<<< HEAD
	virtual StelObjectP searchByID(const QString &id) const { return searchByName(id); }
=======
	//! Find and return the list of at most maxNbItem objects auto-completing the passed object name.
	//! @param objPrefix the case insensitive first letters of the searched object
	//! @param maxNbItem the maximum number of returned object names
	//! @param useStartOfWords the autofill mode for returned objects names
	//! @return a list of matching object name by order of relevance, or an empty list if nothing match
	virtual QStringList listMatchingObjects(const QString& objPrefix, int maxNbItem=5, bool useStartOfWords=false, bool inEnglish=false) const;
>>>>>>> c3488e55
	// empty as its not celestial objects
	virtual QStringList listAllObjects(bool) const { return QStringList(); }
	virtual QString getName() const { return "Telescope Control"; }
	virtual QString getStelObjectType() const;
	virtual bool configureGui(bool show = true);
	
	///////////////////////////////////////////////////////////////////////////
	// Methods specific to TelescopeControl
	//! Send a J2000-goto-command to the specified telescope
	//! @param telescopeNr the number of the telescope
	//! @param j2000Pos the direction in equatorial J2000 frame
	//! @param selectObject selected object (if any; NULL if move is not based on an object)
	void telescopeGoto(int telescopeNr, const Vec3d &j2000Pos, StelObjectP selectObject = NULL);
	
	//! Remove all currently registered telescopes
	void deleteAllTelescopes();
	
	//! Safe access to the loaded list of telescope models
	const QHash<QString, DeviceModel>& getDeviceModels();
	
	//! Loads the module's configuration from the configuration file.
	void loadConfiguration();
	//! Saves the module's configuration to the configuration file.
	void saveConfiguration();
	
	//! Saves to telescopes.json a list of the parameters of the active telescope clients.
	void saveTelescopes();
	//! Loads from telescopes.json the parameters of telescope clients and initializes them. If there are already any initialized telescope clients, they are removed.
	void loadTelescopes();
	
	//These are public, but not slots, because they don't use sufficient validation. Scripts shouldn't be able to add/remove telescopes, only to point them.
	//! Adds a telescope description containing the given properties. DOES NOT VALIDATE its parameters. If serverName is specified, portSerial should be specified too. Call saveTelescopes() to write the modified configuration to disc. Call startTelescopeAtSlot() to start this telescope.
	//! @param portSerial must be a valid serial port name for the particular platform, e.g. "COM1" for Microsoft Windows of "/dev/ttyS0" for Linux
	bool addTelescopeAtSlot(int slot, ConnectionType connectionType, QString name, QString equinox, QString host = QString("localhost"), int portTCP = DEFAULT_TCP_PORT, int delay = DEFAULT_DELAY, bool connectAtStartup = false, QList<double> circles = QList<double>(), QString serverName = QString(), QString portSerial = QString(), QString rts2Url = QString(), QString rts2Username = QString(), QString rts2Password = QString());
	//! Retrieves a telescope description. Returns false if the slot is empty. Returns empty serverName and portSerial if the description contains no server.
	bool getTelescopeAtSlot(int slot, ConnectionType& connectionType, QString& name, QString& equinox, QString& host, int& portTCP, int& delay, bool& connectAtStartup, QList<double>& circles, QString& serverName, QString& portSerial, QString& rts2Url, QString& rts2Username, QString& rts2Password);
	//! Removes info from the tree. Should it include stopTelescopeAtSlot()?
	bool removeTelescopeAtSlot(int slot);
	
	//! Starts a telescope at the given slot, getting its description with getTelescopeAtSlot(). Creates a TelescopeClient object and starts a server process if necessary.
	bool startTelescopeAtSlot(int slot);
	//! Stops the telescope at the given slot. Destroys the TelescopeClient object and terminates the server process if necessary.
	bool stopTelescopeAtSlot(int slot);
	//! Stops all telescopes, but without removing them like deleteAllTelescopes().
	bool stopAllTelescopes();
	
	//! Checks if there's a TelescopeClient object at a given slot, i.e. if there's an active telescope at that slot.
	bool isExistingClientAtSlot(int slot);
	//! Checks if the TelescopeClient object at a given slot is connected to a server.
	bool isConnectedClientAtSlot(int slot);

	//! Returns a list of the currently connected clients
	QHash<int, QString> getConnectedClientsNames();
	
	bool getFlagUseServerExecutables() {return useServerExecutables;}
	//! Forces a call of loadDeviceModels(). Stops all active telescopes.
	void setFlagUseServerExecutables(bool b);
	const QString& getServerExecutablesDirectoryPath();
	//! Forces a call of loadDeviceModels(). Stops all active telescopes.
	bool setServerExecutablesDirectoryPath(const QString& newPath);
	
	bool getFlagUseTelescopeServerLogs () {return useTelescopeServerLogs;}

public slots:
	//! Set display flag for telescope reticles
	//! @param b boolean flag
	//! @code
	//! // example of usage in scripts
	//! TelescopeControl.setFlagTelescopeReticles(true);
	//! @endcode
	void setFlagTelescopeReticles(bool b) {reticleFader = b;}
	//! Get display flag for telescope reticles
	//! @return true if telescope reticles is visible
	//! @code
	//! // example of usage in scripts
	//! var flag = TelescopeControl.getFlagTelescopeReticles();
	//! @endcode
	bool getFlagTelescopeReticles() const {return (bool)reticleFader;}
	
	//! Set display flag for telescope name labels
	//! @param b boolean flag
	//! @code
	//! // example of usage in scripts
	//! TelescopeControl.setFlagTelescopeLabels(true);
	//! @endcode
	void setFlagTelescopeLabels(bool b) {labelFader = b;}
	//! Get display flag for telescope name labels
	//! @return true if telescope name labels is visible
	//! @code
	//! // example of usage in scripts
	//! var flag = TelescopeControl.getFlagTelescopeLabels();
	//! @endcode
	bool getFlagTelescopeLabels() const {return labelFader==true;}

	//! Set display flag for telescope field of view circles
	//! @param b boolean flag
	//! @code
	//! // example of usage in scripts
	//! TelescopeControl.setFlagTelescopeCircles(true);
	//! @endcode
	void setFlagTelescopeCircles(bool b) {circleFader = b;}
	//! Get display flag for telescope field of view circles
	//! @return true if telescope field of view circles is visible
	//! @code
	//! // example of usage in scripts
	//! var flag = TelescopeControl.getFlagTelescopeCircles();
	//! @endcode
	bool getFlagTelescopeCircles() const {return circleFader==true;}
	
	//! Set the telescope reticle color
	//! @code
	//! // example of usage in scripts
	//! TelescopeControl.setReticleColor(Vec3f(1.0,0.0,0.0));
	//! @endcode
	void setReticleColor(const Vec3f &c) {reticleColor = c;}
	//! Get the telescope reticle color
	//! @return the telescope reticle color
	//! @code
	//! // example of usage in scripts
	//! color = TelescopeControl.getReticleColor();
	//! @endcode
	const Vec3f& getReticleColor() const {return reticleColor;}
	
	//! Get the telescope labels color
	//! @return the telescope labels color
	//! @code
	//! // example of usage in scripts
	//! color = TelescopeControl.getLabelColor();
	//! @endcode
	const Vec3f& getLabelColor() const {return labelColor;}
	//! Set the telescope labels color
	//! @code
	//! // example of usage in scripts
	//! TelescopeControl.setLabelColor(Vec3f(1.0,0.0,0.0));
	//! @endcode
	void setLabelColor(const Vec3f &c) {labelColor = c;}

	//! Set the field of view circles color
	//! @code
	//! // example of usage in scripts
	//! TelescopeControl.setCircleColor(Vec3f(1.0,0.0,0.0));
	//! @endcode
	void setCircleColor(const Vec3f &c) {circleColor = c;}
	//! Get the field of view circles color
	//! @return the field of view circles color
	//! @code
	//! // example of usage in scripts
	//! color = TelescopeControl.getCircleColor();
	//! @endcode
	const Vec3f& getCircleColor() const {return circleColor;}
	
	//! Define font size to use for telescope names display
	//! @param fontSize size of font
	//! @code
	//! // example of usage in scripts
	//! TelescopeControl.setFontSize(15);
	//! @endcode
	void setFontSize(int fontSize);
	
	//! slews a telescope to the selected object.
	//! For use from the GUI. The telescope number will be
	//! deduced from the name of the StelAction which triggered the slot.
	//! @code
	//! // example of usage in scripts
	//! TelescopeControl.slewTelescopeToSelectedObject();
	//! @endcode
	void slewTelescopeToSelectedObject(const int idx);

	//! slews a telescope to the point of the celestial sphere currently
	//! in the center of the screen.
	//! For use from the GUI. The telescope number will be
	//! deduced from the name of the StelAction which triggered the slot.
	//! @code
	//! // example of usage in scripts
	//! TelescopeControl.slewTelescopeToViewDirection();
	//! @endcode
	void slewTelescopeToViewDirection(const int idx);
	
	//! Used in the GUI
	void setFlagUseTelescopeServerLogs (bool b) {useTelescopeServerLogs = b;}

signals:
	void clientConnected(int slot, QString name);
	void clientDisconnected(int slot);

private slots:
	//! Set translated keyboard shortcut descriptions.
	void translateActionDescriptions();

private:
	//! Draw a nice animated pointer around the object if it's selected
	void drawPointer(const StelProjectorP& prj, const StelCore* core, StelPainter& sPainter);

	//! Perform the communication with the telescope servers
	void communicate(void);
	
	LinearFader labelFader;
	LinearFader reticleFader;
	LinearFader circleFader;
	//! Colour currently used to draw telescope reticles
	Vec3f reticleColor;
	//! Colour currently used to draw telescope text labels
	Vec3f labelColor;
	//! Colour currently used to draw field of view circles
	Vec3f circleColor;	
	
	//! Font used to draw telescope text labels
	QFont labelFont;
	
	//Toolbar button to toggle the Slew window
	StelButton* toolbarButton;
	
	//! Telescope reticle texture
	StelTextureSP reticleTexture;
	//! Telescope selection marker texture
	StelTextureSP selectionTexture;
	
	//! Contains the initialized telescope client objects representing the telescopes that Stellarium is connected to or attempting to connect to.
	QMap<int, TelescopeClientP> telescopeClients;
	//! Contains QProcess objects of the currently running telescope server processes that have been launched by Stellarium.
	QHash<int, QProcess*> telescopeServerProcess;
	QStringList telescopeServers;
	QVariantMap telescopeDescriptions;
	QHash<QString, DeviceModel> deviceModels;
	
	QHash<ConnectionType, QString> connectionTypeNames;
	
	bool useTelescopeServerLogs;
	QHash<int, QFile*> telescopeServerLogFiles;
	QHash<int, QTextStream*> telescopeServerLogStreams;
	
	bool useServerExecutables;
	QString serverExecutablesDirectoryPath;
	
	//GUI
	TelescopeDialog * telescopeDialog;
	SlewDialog * slewDialog;
	
	//! Used internally. Checks if the argument is a valid slot number.
	bool isValidSlotNumber(int slot);
	bool isValidPort(uint port);
	bool isValidDelay(int delay);
	
	//! Start the telescope server defined for a given slot in a new QProcess
	//! @param slot the slot number
	//! @param serverName the short form of the server name (e.g. "Dummy" for "TelescopeServerDummy")
	//! @param tcpPort TCP slot the server should listen to
	bool startServerAtSlot(int slot, QString serverName, int tcpPort, QString serialPort);
	//! Stop the telescope server at a given slot, terminating the process
	bool stopServerAtSlot(int slot);

	//! A wrapper for TelescopeClient::create(). Used internally by loadTelescopes() and startTelescopeAtSlot(). Does not perform any validation on its arguments.
	bool startClientAtSlot(int slot, ConnectionType connectionType, QString name, QString equinox, QString host, int portTCP, int delay, QList<double> circles, QString serverName = QString(), QString portSerial = QString(), QString rts2Url = QString(), QString rts2Username = QString(), QString rts2Password = QString());
	
	//! Returns true if the TelescopeClient at this slot has been stopped successfully or doesn't exist
	bool stopClientAtSlot(int slot);
	
	//! Compile a list of the executables in the /servers folder
	void loadTelescopeServerExecutables();
	
	//! Loads the list of supported telescope models. Calls loadTelescopeServerExecutables() internally.
	void loadDeviceModels();
	
	//! Copies the default device_models.json to the given destination
	//! @returns true if the file has been copied successfully
	bool restoreDeviceModelsListTo(QString deviceModelsListPath);
	
	void addLogAtSlot(int slot);
	void logAtSlot(int slot);
	void removeLogAtSlot(int slot);
	
	static void translations();
	
	QString actionGroupId;
	QString moveToSelectedActionId;
	QString moveToCenterActionId;
};



#include <QObject>
#include "StelPluginInterface.hpp"

//! This class is used by Qt to manage a plug-in interface
class TelescopeControlStelPluginInterface : public QObject, public StelPluginInterface
{
	Q_OBJECT
	Q_PLUGIN_METADATA(IID StelPluginInterface_iid)
	Q_INTERFACES(StelPluginInterface)
public:
	virtual StelModule* getStelModule() const;
	virtual StelPluginInfo getPluginInfo() const;
	virtual QObjectList getExtensionList() const { return QObjectList(); }
};

#endif /*_TELESCOPE_CONTROL_HPP_*/<|MERGE_RESOLUTION|>--- conflicted
+++ resolved
@@ -88,16 +88,13 @@
 	virtual QList<StelObjectP> searchAround(const Vec3d& v, double limitFov, const StelCore* core) const;
 	virtual StelObjectP searchByNameI18n(const QString& nameI18n) const;
 	virtual StelObjectP searchByName(const QString& name) const;
-<<<<<<< HEAD
 	virtual StelObjectP searchByID(const QString &id) const { return searchByName(id); }
-=======
 	//! Find and return the list of at most maxNbItem objects auto-completing the passed object name.
 	//! @param objPrefix the case insensitive first letters of the searched object
 	//! @param maxNbItem the maximum number of returned object names
 	//! @param useStartOfWords the autofill mode for returned objects names
 	//! @return a list of matching object name by order of relevance, or an empty list if nothing match
 	virtual QStringList listMatchingObjects(const QString& objPrefix, int maxNbItem=5, bool useStartOfWords=false, bool inEnglish=false) const;
->>>>>>> c3488e55
 	// empty as its not celestial objects
 	virtual QStringList listAllObjects(bool) const { return QStringList(); }
 	virtual QString getName() const { return "Telescope Control"; }
