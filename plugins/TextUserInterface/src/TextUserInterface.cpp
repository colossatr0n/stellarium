/*
 * Copyright (C) 2009 Matthew Gates
 *
 * This program is free software; you can redistribute it and/or
 * modify it under the terms of the GNU General Public License
 * as published by the Free Software Foundation; either version 2
 * of the License, or (at your option) any later version.
 *
 * This program is distributed in the hope that it will be useful,
 * but WITHOUT ANY WARRANTY; without even the implied warranty of
 * MERCHANTABILITY or FITNESS FOR A PARTICULAR PURPOSE.  See the
 * GNU General Public License for more details.
 *
 * You should have received a copy of the GNU General Public License
 * along with this program; if not, write to the Free Software
 * Foundation, Inc., 51 Franklin Street, Suite 500, Boston, MA  02110-1335, USA.
 */

#include "TextUserInterface.hpp"
#include "TuiNode.hpp"
#include "TuiNodeActivate.hpp"
#include "TuiNodeBool.hpp"
#include "TuiNodeInt.hpp"
#include "TuiNodeDouble.hpp"
#include "TuiNodeFloat.hpp"
#include "TuiNodeDateTime.hpp"
#include "TuiNodeColor.hpp"
#include "TuiNodeEnum.hpp"

#include "StelProjector.hpp"
#include "StelPainter.hpp"
#include "StelApp.hpp"
#include "StelCore.hpp"
#include "StelLocaleMgr.hpp"
#include "StelModuleMgr.hpp"
#include "StarMgr.hpp"
#include "StelMovementMgr.hpp"
#include "StelObjectMgr.hpp"
#include "StelSkyDrawer.hpp"
#include "ConstellationMgr.hpp"
#include "NebulaMgr.hpp"
#include "SolarSystem.hpp"
#include "LandscapeMgr.hpp"
#include "GridLinesMgr.hpp"
#include "MilkyWay.hpp"
#include "ZodiacalLight.hpp"
#include "StelLocation.hpp"
#include "StelMainView.hpp"
#include "StelSkyCultureMgr.hpp"
#include "StelFileMgr.hpp"
#include "StelUtils.hpp"
#ifndef DISABLE_SCRIPTING
#include "StelScriptMgr.hpp"
#endif
#include "StelGui.hpp"
#include "StelGuiItems.hpp"// Funny thing to include in a TEXT user interface...

#include <QKeyEvent>
#include <QDebug>
#include <QLabel>
#include <QTime>
#include <QProcess>
#include <QDir>
#ifdef DISABLE_SCRIPTING
#include "QSettings" // WTF?
#endif


/*************************************************************************
 Utility functions
*************************************************************************/
QString colToConf(const Vec3f& c)
{
	return QString("%1,%2,%3").arg(c[0],2,'f',2).arg(c[1],2,'f',2).arg(c[2],2,'f',2);
}

/*************************************************************************
 This method is the one called automatically by the StelModuleMgr just 
 after loading the dynamic library
*************************************************************************/
StelModule* TextUserInterfaceStelPluginInterface::getStelModule() const
{
	return new TextUserInterface();
}

StelPluginInfo TextUserInterfaceStelPluginInterface::getPluginInfo() const
{
	StelPluginInfo info;
	info.id = "TextUserInterface";
	info.displayedName = N_("Text User Interface");
	info.authors = "Matthew Gates";
	info.contact = "http://porpoisehead.net/";
	info.description = N_("Plugin implementation of 0.9.x series Text User Interface (TUI), used in planetarium systems");
	info.version = TUI_PLUGIN_VERSION;
	return info;
}


/*************************************************************************
 Constructor
*************************************************************************/
TextUserInterface::TextUserInterface()
	: dummyDialog(this)
	, tuiActive(false)
	, tuiDateTime(false)
	, tuiObjInfo(false)
	, tuiGravityUi(false)
	, currentNode(NULL)
{
	setObjectName("TextUserInterface");	
}

/*************************************************************************
 Destructor
*************************************************************************/
TextUserInterface::~TextUserInterface()
{
}

/*************************************************************************
 Reimplementation of the getCallOrder method
*************************************************************************/
double TextUserInterface::getCallOrder(StelModuleActionName actionName) const
{
	if (actionName==StelModule::ActionDraw)
		return StelApp::getInstance().getModuleMgr().getModule("LandscapeMgr")->getCallOrder(actionName)+10.;
	if (actionName==StelModule::ActionHandleKeys)
		return -1;
	return 0;
}


/*************************************************************************
 Init our module
*************************************************************************/
void TextUserInterface::init()
{
	//Reusing translations: The translators will have to do less work if the
	//strings used here match strings used elsewhere. Do not change strings
	//unless you have a good reason. --BM
	
	StelCore* core = StelApp::getInstance().getCore();
	// Main config.
	loadConfiguration();
	//Reusing strings from the location dialog
	TuiNode* m1 = new TuiNode(N_("Location"));
	TuiNode* m1_1 = new TuiNodeDouble(N_("Latitude:"),
	                                  this, SLOT(setLatitude(double)),
					  getLatitude(), -90, 90, 0.5, m1);
	TuiNode* m1_2 = new TuiNodeDouble(N_("Longitude:"),
	                                  this, SLOT(setLongitude(double)),
	                                  getLongitude(), -180, 180, 0.5, m1, m1_1);
	TuiNode* m1_3 = new TuiNodeInt(N_("Altitude:"),
	                               this, SLOT(setAltitude(int)),
	                               core->getCurrentLocation().altitude,
				       -450, 200000, 100, m1, m1_2);
	
	// TODO: Now new Solar System bodies can be added at runtime, so the list
	// needs to be populated every time this happens. --BM
	SolarSystem* solarSystem = GETSTELMODULE(SolarSystem);
	TuiNode* m1_4 = new TuiNodeEnum(N_("Solar System body"),
	                                this, SLOT(setHomePlanet(QString)),
	                                solarSystem->getAllPlanetEnglishNames(),
	                                core->getCurrentLocation().planetName,
	                                m1, m1_3);
	m1_1->setNextNode(m1_2);
	m1_2->setNextNode(m1_3);
	m1_3->setNextNode(m1_4);
	m1_4->setNextNode(m1_1);
	m1_1->loopToTheLast();
	m1->setChildNode(m1_1);

	TuiNode* m2 = new TuiNode(N_("Date and Time"), NULL, m1);
	m1->setNextNode(m2);
	TuiNode* m2_1 = new TuiNodeDateTime(N_("Current date/time"),
	                                    core,
					    SLOT(setJD(double)),
					    core->getJD(),
	                                    m2);
	TuiNode* m2_2 = new TuiNode(N_("Set time zone"), m2, m2_1); // GZ This is inactive(?)
	TuiNode* m2_3 = new TuiNode(N_("Day keys"), m2, m2_2);      // GZ This is inactive(?)
	TuiNode* m2_4 = new TuiNodeDateTime(N_("Startup date/time preset"),
					    core,
	                                    SLOT(setPresetSkyTime(double)), 
					    core->getPresetSkyTime(),
					    m2, m2_3);
	QStringList startupModes;
	// TRANSLATORS: The current system time is used at startup
	startupModes << N_("system");
	// TRANSLATORS: A pre-set time is used at startup
	startupModes << N_("preset");
	TuiNode* m2_5 = new TuiNodeEnum(N_("Startup date and time"),
	                                this, SLOT(setStartupDateMode(QString)),
	                                startupModes,
									core->getStartupTimeMode(),
	                                m2, m2_4);
	StelLocaleMgr& localeMgr = StelApp::getInstance().getLocaleMgr();
	QStringList dateFormats;
	dateFormats << "system_default" << N_("mmddyyyy") << N_("ddmmyyyy") << N_("yyyymmdd");
	TuiNode* m2_6 = new TuiNodeEnum(N_("Date display format"), //Used in Time Zone plugin
	                                this, SLOT(setDateFormat(QString)),
	                                dateFormats,
	                                localeMgr.getDateFormatStr(),
	                                m2, m2_5);
	QStringList timeFormats;
	timeFormats << "system_default";
	// TRANSLATORS: 12-hour time format
	timeFormats << N_("12h");
	// TRANSLATORS: 24-hour time format
	timeFormats << N_("24h");
	TuiNode* m2_7 = new TuiNodeEnum(N_("Time display format"), //Used in Time Zone plugin
	                                this, SLOT(setTimeFormat(QString)),
	                                timeFormats,
	                                localeMgr.getTimeFormatStr(),
	                                m2, m2_6);
	m2_1->setNextNode(m2_2);
	m2_2->setNextNode(m2_3);
	m2_3->setNextNode(m2_4);
	m2_4->setNextNode(m2_5);
	m2_5->setNextNode(m2_6);
	m2_6->setNextNode(m2_7);
	m2_7->setNextNode(m2_1);
	m2_1->loopToTheLast();
	m2->setChildNode(m2_1);

	TuiNode* m3 = new TuiNode(N_("General"), NULL, m2);
	m2->setNextNode(m3);
	StelSkyCultureMgr& skyCultureMgr = StelApp::getInstance().getSkyCultureMgr();
	TuiNode* m3_1 = new TuiNodeEnum(N_("Starlore"),
	                                this, 
	                                SLOT(setSkyCulture(QString)), 
	                                skyCultureMgr.getSkyCultureListI18(),
	                                skyCultureMgr.getCurrentSkyCultureNameI18(),
	                                m3);
	TuiNode* m3_2 = new TuiNodeEnum(N_("Sky Language"),
	                                this, 
					SLOT(setSkyLanguage(QString)),
					StelTranslator::globalTranslator->getAvailableLanguagesNamesNative(StelFileMgr::getLocaleDir()),
					StelTranslator::iso639_1CodeToNativeName(localeMgr.getSkyLanguage()),
	                                m3, m3_1);
	TuiNode* m3_3 = new TuiNodeEnum(N_("App Language"),
					this,
					SLOT(setAppLanguage(QString)),
					StelTranslator::globalTranslator->getAvailableLanguagesNamesNative(StelFileMgr::getLocaleDir()),
					StelTranslator::iso639_1CodeToNativeName(localeMgr.getAppLanguage()),
					m3, m3_1);
	m3_1->setNextNode(m3_2);
	m3_2->setNextNode(m3_3);
	m3_3->setNextNode(m3_1);
	m3_1->loopToTheLast();
	m3->setChildNode(m3_1);

	TuiNode* m4 = new TuiNode(N_("Stars"), NULL, m3);
	m3->setNextNode(m4);
	StarMgr* starMgr = GETSTELMODULE(StarMgr);
	TuiNode* m4_1 = new TuiNodeBool(N_("Show stars"),
	                                starMgr, SLOT(setFlagStars(bool)), 
	                                starMgr->getFlagStars(), m4);
	StelSkyDrawer* skyDrawer = core->getSkyDrawer();
	TuiNode* m4_2 = new TuiNodeDouble(N_("Relative scale:"),
	                                  skyDrawer,
	                                  SLOT(setRelativeStarScale(double)),
	                                  skyDrawer->getRelativeStarScale(),
	                                  0.0, 5., 0.15,
	                                  m4, m4_1);
	TuiNode* m4_3 = new TuiNodeDouble(N_("Absolute scale:"),
	                                  skyDrawer,
	                                  SLOT(setAbsoluteStarScale(double)),
	                                  skyDrawer->getAbsoluteStarScale(),
	                                  0.0, 9., 0.15,
	                                  m4, m4_2);
	TuiNode* m4_4 = new TuiNodeDouble(N_("Twinkle:"),
	                                  skyDrawer, SLOT(setTwinkleAmount(double)),
	                                  skyDrawer->getTwinkleAmount(),
	                                  0.0, 1.5, 0.1,
	                                  m4, m4_3);
	m4_1->setNextNode(m4_2);
	m4_2->setNextNode(m4_3);
	m4_3->setNextNode(m4_4);
	m4_4->setNextNode(m4_1);
	m4_1->loopToTheLast();
	m4->setChildNode(m4_1);

	TuiNode* m5 = new TuiNode(N_("Colors"), NULL, m4);
	m4->setNextNode(m5);
	ConstellationMgr* constellationMgr = GETSTELMODULE(ConstellationMgr);
	TuiNode* m5_1 = new TuiNodeColor(N_("Constellation lines"),
	                                 constellationMgr,
	                                 SLOT(setLinesColor(Vec3f)),
	                                 constellationMgr->getLinesColor(), 
	                                 m5);
	TuiNode* m5_2 = new TuiNodeColor(N_("Constellation labels"),
	                                 constellationMgr,
					 SLOT(setLabelsColor(Vec3f)),
	                                 constellationMgr->getLabelsColor(), 
	                                 m5, m5_1);
//	TuiNode* m5_3 = new TuiNode(N_("Constellation art"), m5, m5_2); // dysfunctional duplicate dummy
	// TRANSLATORS: Refers to constellation art
	TuiNode* m5_3 = new TuiNodeDouble(N_("Art brightness:"),
					  constellationMgr,
					  SLOT(setArtIntensity(double)),
					  constellationMgr->getArtIntensity(),
					  0.0, 1.0, 0.05,
					  m5, m5_2);
	TuiNode* m5_4 = new TuiNodeColor(N_("Constellation boundaries"),
	                                 constellationMgr,
	                                 SLOT(setBoundariesColor(Vec3f)),
	                                 constellationMgr->getBoundariesColor(), 
                                         m5, m5_3);
<<<<<<< HEAD
	// TRANSLATORS: Refers to constellation art
	TuiNode* m5_5 = new TuiNodeFloat(N_("Art brightness:"),
	                                  constellationMgr,
					  SLOT(setArtIntensity(float)),
	                                  constellationMgr->getArtIntensity(),
	                                  0.0, 1.0, 0.05,
	                                  m5, m5_4);
=======
>>>>>>> 066a51dc
	LandscapeMgr* landscapeMgr = GETSTELMODULE(LandscapeMgr);
	TuiNode* m5_5 = new TuiNodeColor(N_("Cardinal points"),
	                                 landscapeMgr,
	                                 SLOT(setColorCardinalPoints(Vec3f)),
	                                 landscapeMgr->getColorCardinalPoints(), 
					 m5, m5_4);
	TuiNode* m5_6 = new TuiNodeColor(N_("Planet labels"),
	                                 solarSystem, SLOT(setLabelsColor(Vec3f)),
	                                 solarSystem->getLabelsColor(), 
					 m5, m5_5);
	TuiNode* m5_7 = new TuiNodeColor(N_("Planet orbits"),
	                                 solarSystem, SLOT(setOrbitsColor(Vec3f)),
	                                 solarSystem->getOrbitsColor(), 
					 m5, m5_6);
	TuiNode* m5_8 = new TuiNodeColor(N_("Planet trails"),
	                                 solarSystem, SLOT(setTrailsColor(Vec3f)),
	                                 solarSystem->getTrailsColor(), 
					 m5, m5_7);
	GridLinesMgr* gridLinesMgr = GETSTELMODULE(GridLinesMgr);
	TuiNode* m5_9 = new TuiNodeColor(N_("Meridian line"),
	                                 gridLinesMgr,
	                                 SLOT(setColorMeridianLine(Vec3f)),
	                                 gridLinesMgr->getColorMeridianLine(), 
					 m5, m5_8);
	TuiNode* m5_10 = new TuiNodeColor(N_("Azimuthal grid"),
	                                 gridLinesMgr,
	                                 SLOT(setColorAzimuthalGrid(Vec3f)),
	                                 gridLinesMgr->getColorAzimuthalGrid(), 
					 m5, m5_9);
	TuiNode* m5_11 = new TuiNodeColor(N_("Equatorial grid"),
	                                 gridLinesMgr,
	                                 SLOT(setColorEquatorGrid(Vec3f)),
	                                 gridLinesMgr->getColorEquatorGrid(), 
					 m5, m5_10);
	TuiNode* m5_12 = new TuiNodeColor(N_("Equatorial J2000 grid"),
	                                 gridLinesMgr,
	                                 SLOT(setColorEquatorJ2000Grid(Vec3f)),
	                                 gridLinesMgr->getColorEquatorJ2000Grid(), 
					 m5, m5_11);
	TuiNode* m5_13 = new TuiNodeColor(N_("Equator line"),
	                                 gridLinesMgr,
	                                 SLOT(setColorEquatorLine(Vec3f)),
	                                 gridLinesMgr->getColorEquatorLine(), 
					 m5, m5_12);
	TuiNode* m5_14 = new TuiNodeColor(N_("Ecliptic line"),
	                                 gridLinesMgr,
	                                 SLOT(setColorEclipticLine(Vec3f)),
	                                 gridLinesMgr->getColorEclipticLine(), 
					 m5, m5_13);
	TuiNode* m5_15 = new TuiNodeColor(N_("Ecliptic line (J2000)"),
					 gridLinesMgr,
					 SLOT(setColorEclipticJ2000Line(Vec3f)),
					 gridLinesMgr->getColorEclipticJ2000Line(),
					 m5, m5_14);
// TODO: Add all other lines/grids, sort and label in a consistent manner, and put DSO stuff behind. Update Guide.
	NebulaMgr* nebulaMgr = GETSTELMODULE(NebulaMgr);
	TuiNode* m5_16 = new TuiNodeColor(N_("Nebula names"),
	                                 nebulaMgr, SLOT(setLabelsColor(Vec3f)),
	                                 nebulaMgr->getLabelsColor(), 
					 m5, m5_15);
	TuiNode* m5_17 = new TuiNodeColor(N_("Nebula hints"),
	                                  nebulaMgr, SLOT(setCirclesColor(Vec3f)),
	                                  nebulaMgr->getCirclesColor(), 
					  m5, m5_16);
	TuiNode* m5_18 = new TuiNodeColor(N_("Galaxy hints"),
					  nebulaMgr, SLOT(setGalaxyColor(Vec3f)),
					  nebulaMgr->getGalaxyColor(),
					  m5, m5_17);
	TuiNode* m5_19 = new TuiNodeColor(N_("Bright nebulae hints"),
					  nebulaMgr, SLOT(setBrightNebulaColor(Vec3f)),
					  nebulaMgr->getBrightNebulaColor(),
					  m5, m5_18);
	TuiNode* m5_20 = new TuiNodeColor(N_("Dark nebulae hints"),
					  nebulaMgr, SLOT(setDarkNebulaColor(Vec3f)),
					  nebulaMgr->getDarkNebulaColor(),
					  m5, m5_19);
	TuiNode* m5_21 = new TuiNodeColor(N_("Clusters hints"),
					  nebulaMgr, SLOT(setClusterColor(Vec3f)),
					  nebulaMgr->getClusterColor(),
					  m5, m5_20);
	TuiNode* m5_22 = new TuiNodeColor(N_("Horizon line"),
					 gridLinesMgr,
					 SLOT(setColorHorizonLine(Vec3f)),
					 gridLinesMgr->getColorHorizonLine(),
					 m5, m5_21);
	TuiNode* m5_23 = new TuiNodeColor(N_("Galactic grid"),
					 gridLinesMgr,
					 SLOT(setColorGalacticGrid(Vec3f)),
					 gridLinesMgr->getColorGalacticGrid(),
					 m5, m5_22);
	TuiNode* m5_24 = new TuiNodeColor(N_("Galactic equator line"),
					 gridLinesMgr,
					 SLOT(setColorGalacticEquatorLine(Vec3f)),
					 gridLinesMgr->getColorGalacticEquatorLine(),
					 m5, m5_23);
	TuiNode* m5_25 = new TuiNodeColor(N_("Opposition/conjunction longitude line"),
					 gridLinesMgr,
					 SLOT(setColorLongitudeLine(Vec3f)),
					 gridLinesMgr->getColorLongitudeLine(),
					 m5, m5_24);
	m5_1->setNextNode(m5_2);
	m5_2->setNextNode(m5_3);
	m5_3->setNextNode(m5_4);
	m5_4->setNextNode(m5_5);
	m5_5->setNextNode(m5_6);
	m5_6->setNextNode(m5_7);
	m5_7->setNextNode(m5_8);
	m5_8->setNextNode(m5_9);
	m5_9->setNextNode(m5_10);
	m5_10->setNextNode(m5_11);
	m5_11->setNextNode(m5_12);
	m5_12->setNextNode(m5_13);
	m5_13->setNextNode(m5_14);
	m5_14->setNextNode(m5_15);
	m5_15->setNextNode(m5_16);
	m5_16->setNextNode(m5_17);
	m5_17->setNextNode(m5_18);
	m5_18->setNextNode(m5_19);
	m5_19->setNextNode(m5_20);
	m5_20->setNextNode(m5_21);
	m5_21->setNextNode(m5_22);
	m5_22->setNextNode(m5_23);
	m5_23->setNextNode(m5_24);
	m5_24->setNextNode(m5_25);
	m5_25->setNextNode(m5_1);
	m5_1->loopToTheLast();
	m5->setChildNode(m5_1);

	TuiNode* m6 = new TuiNode(N_("Effects"), NULL, m5);
	m5->setNextNode(m6);
	TuiNode* m6_1 = new TuiNodeInt(N_("Light pollution:"),
				       skyDrawer,
				       SLOT(setBortleScaleIndex(int)),
				       skyDrawer->getBortleScaleIndex(), 1, 9, 1,
	                               m6);
	TuiNode* m6_2 = new TuiNodeEnum(N_("Landscape"),
	                                landscapeMgr,
	                                SLOT(setCurrentLandscapeName(QString)),
	                                landscapeMgr->getAllLandscapeNames(),
	                                landscapeMgr->getCurrentLandscapeName(),
	                                m6, m6_1);
	TuiNode* m6_3 = new TuiNodeBool(N_("Setting landscape sets location"),
					landscapeMgr,
					SLOT(setFlagLandscapeSetsLocation(bool)),
					landscapeMgr->getFlagLandscapeSetsLocation(),
					m6, m6_2);
	StelMovementMgr* movementMgr = GETSTELMODULE(StelMovementMgr);
	TuiNode* m6_4 = new TuiNodeBool(N_("Auto zoom out returns to initial direction of view"),
	                                movementMgr,
	                                SLOT(setFlagAutoZoomOutResetsDirection(bool)), 
	                                movementMgr->getFlagAutoZoomOutResetsDirection(), 
					m6, m6_3);
	TuiNode* m6_5 = new TuiNodeFloat(N_("Zoom duration:"),
					 movementMgr,
					 SLOT(setAutoMoveDuration(float)),
					 movementMgr->getAutoMoveDuration(),
					 0, 20.0, 0.1,
					 m6, m6_4);
//	TuiNode* m6_4 = new TuiNode(N_("Magnitude scaling multiplier"), m6, m6_3); // No longer used. Use 4.2, 4.3 instead.
	TuiNode* m6_6 = new TuiNodeDouble(N_("Milky Way intensity:"),
	                                 GETSTELMODULE(MilkyWay),
					 SLOT(setIntensity(double)),
	                                 GETSTELMODULE(MilkyWay)->getIntensity(),
	                                 0, 10.0, 0.1, 
					 m6, m6_5);
	TuiNode* m6_7 = new TuiNodeDouble(N_("Zodiacal light intensity:"),
					 GETSTELMODULE(ZodiacalLight),
					 SLOT(setIntensity(double)),
					 GETSTELMODULE(ZodiacalLight)->getIntensity(),
					 0, 10.0, 0.1,
					 m6, m6_6);
//	TuiNode* m6_8 = new TuiNode(N_("Nebula label frequency:"), m6, m6_7); // INACTIVE. Reactivate?
//	TuiNode* m6_9 = new TuiNode(N_("Cursor timeout:"), m6, m6_8);
	m6_1->setNextNode(m6_2);
	m6_2->setNextNode(m6_3);
	m6_3->setNextNode(m6_4);
	m6_4->setNextNode(m6_5);
	m6_5->setNextNode(m6_6);
	m6_6->setNextNode(m6_7);
	m6_7->setNextNode(m6_1);
//	m6_8->setNextNode(m6_9);
//	m6_9->setNextNode(m6_10);
//	m6_10->setNextNode(m6_1);
	m6_1->loopToTheLast();
	m6->setChildNode(m6_1);

	#ifndef DISABLE_SCRIPTING
	TuiNode* m7 = new TuiNode(N_("Scripts"), NULL, m6);
	m6->setNextNode(m7);	
	StelScriptMgr& scriptMgr = StelApp::getInstance().getScriptMgr();
	TuiNode* m7_1 = new TuiNodeEnum(N_("Run local script"),
	                                &scriptMgr,
	                                SLOT(runScript(QString)),
	                                scriptMgr.getScriptList(),
	                                "",
	                                m7);
	TuiNode* m7_2 = new TuiNodeActivate(N_("Stop running script"),
	                                    &scriptMgr, SLOT(stopScript()),
	                                    m7, m7_1);
//	TuiNode* m7_3 = new TuiNode(N_("CD/DVD script"), m7, m7_2); // Dead node.
	m7_1->setNextNode(m7_2);
	m7_2->setNextNode(m7_1);
//	m7_3->setNextNode(m7_1);
	m7_1->loopToTheLast();
	m7->setChildNode(m7_1);


	TuiNode* m8 = new TuiNode(N_("Administration"), NULL, m7);
	m7->setNextNode(m8);
	#else
	TuiNode* m8 = new TuiNode(N_("Administration"), NULL, m6);
	m6->setNextNode(m8);
	#endif
	m8->setNextNode(m1);
	m1->loopToTheLast();
	TuiNode* m8_1 = new TuiNode(N_("Load default configuration"), m8);
	TuiNode* m8_2 = new TuiNodeActivate(N_("Save current configuration"),
	                                    this, SLOT(saveDefaultSettings()),
	                                    m8, m8_1);
	TuiNode* m8_3 = new TuiNodeActivate(N_("Shut down"), this, SLOT(shutDown()), 
					    m8, m8_2);
	m8_1->setNextNode(m8_2);
	m8_2->setNextNode(m8_3);
	m8_3->setNextNode(m8_1);
	m8_1->loopToTheLast();
	m8->setChildNode(m8_1);


	currentNode = m1;
}

/*************************************************************************
 Load settings from configuration file.
*************************************************************************/
void TextUserInterface::loadConfiguration(void)
{
	QSettings* conf = StelApp::getInstance().getSettings();
	Q_ASSERT(conf);

	font.setPixelSize(conf->value("tui/tui_font_size", 15).toInt());
	tuiDateTime = conf->value("tui/flag_show_tui_datetime", false).toBool();
	tuiObjInfo = conf->value("tui/flag_show_tui_short_obj_info", false).toBool();
	tuiGravityUi = conf->value("tui/flag_show_gravity_ui", false).toBool();
	color = StelUtils::strToVec3f(conf->value("tui/tui_font_color", "0.3,1,0.3").toString());
}

/*************************************************************************
 Draw our module.
*************************************************************************/
void TextUserInterface::draw(StelCore* core)
{
	if (!tuiActive && !tuiDateTime && !tuiObjInfo)
		return;

	int x = 0, y = 0;
	int xVc = 0, yVc = 0;
	int pixOffset = 15;
	int fovOffsetX = 0, fovOffsetY=0;
	bool fovMaskDisk = false;

	StelGui* gui = dynamic_cast<StelGui*>(StelApp::getInstance().getGui());
	if (gui!=NULL)
	{
		if (gui->getVisible())
		{
			QGraphicsItem* bottomBar = dynamic_cast<QGraphicsItem*>(gui->getButtonBar());
			LeftStelBar* sideBar = gui->getWindowsButtonBar();
			x = (sideBar) ? sideBar->boundingRectNoHelpLabel().right() : 50;
			y = (bottomBar) ? bottomBar->boundingRect().height() : 50;
		}
	}

	// Alternate x,y for Disk viewport
	if (core->getProjection(StelCore::FrameJ2000)->getMaskType() == StelProjector::MaskDisk)
	{
		fovMaskDisk = true;
		StelProjector::StelProjectorParams projParams = core->getCurrentStelProjectorParams();
		xVc = projParams.viewportCenter[0];
		yVc = projParams.viewportCenter[1];
		fovOffsetX = projParams.viewportFovDiameter*std::sin(20.f)/2;
		fovOffsetY = projParams.viewportFovDiameter*std::cos(20.f)/2;
	}
	else 
	{
		xVc = core->getProjection(StelCore::FrameJ2000)->getViewportWidth()/2;
	}

	if (tuiActive)
	{
		int text_x = x + pixOffset, text_y = y + pixOffset;
		if (fovMaskDisk) {
			text_x = xVc - fovOffsetX + pixOffset;
			text_y = yVc - fovOffsetY + pixOffset;
		}
			
		QString tuiText = q_("[no TUI node]");
		if (currentNode!=NULL) {
			tuiText = currentNode->getDisplayText();
		}

		StelPainter painter(core->getProjection(StelCore::FrameJ2000));
		painter.setFont(font);
		painter.setColor(color[0],color[1],color[2]);
		painter.drawText(text_x, text_y, tuiText, 0, 0, 0, !tuiGravityUi);
	}

	if (tuiDateTime) 
	{
		double jd = core->getJD();
		int text_x = x + xVc*2/3, text_y = y + pixOffset;

		QString newDate = StelApp::getInstance().getLocaleMgr().getPrintableDateLocal(jd) + "   "
                       +StelApp::getInstance().getLocaleMgr().getPrintableTimeLocal(jd);
		 
		if (fovMaskDisk) {
			text_x = xVc + fovOffsetY - pixOffset;
			text_y = yVc - fovOffsetX + pixOffset;
		}

		StelPainter painter(core->getProjection(StelCore::FrameAltAz));
		painter.setFont(font);
		painter.setColor(color[0],color[1],color[2]);
		painter.drawText(text_x, text_y, newDate, 0, 0, 0, !tuiGravityUi);
	}

	if (tuiObjInfo) 
	{
		QString objInfo = ""; 
		StelObject::InfoStringGroup tuiInfo(StelObject::Name|StelObject::CatalogNumber
				|StelObject::Distance|StelObject::PlainText);
		int text_x = x + xVc*4/3, text_y = y + pixOffset; 

		QList<StelObjectP> selectedObj = GETSTELMODULE(StelObjectMgr)->getSelectedObject();
		if (selectedObj.isEmpty()) {
			objInfo = "";	
		} else {
			objInfo = selectedObj[0]->getInfoString(core, tuiInfo);
			objInfo.replace("\n"," ");
			objInfo.replace("Distance:"," ");
			objInfo.replace("Light Years","ly");
		}

		if (fovMaskDisk) {
			text_x = xVc + fovOffsetX - pixOffset;
			text_y = yVc + fovOffsetY - pixOffset;
		}

		StelPainter painter(core->getProjection(StelCore::FrameJ2000));
		painter.setFont(font);
		painter.setColor(color[0],color[1],color[2]);
		painter.drawText(text_x, text_y, objInfo, 0, 0, 0, !tuiGravityUi);
	}
}

void TextUserInterface::handleKeys(QKeyEvent* event)
{
	if (currentNode == NULL)
	{
		qWarning() << "WARNING: no current node in TextUserInterface plugin";
		event->setAccepted(false);
		return;
	}

	if (event->type()==QEvent::KeyPress && (event->modifiers() & Qt::AltModifier) &&  event->key()==Qt::Key_T)
	{
		tuiActive = ! tuiActive;
		dummyDialog.close();
		event->setAccepted(true);
		return;
	}

	if (!tuiActive)
	{
		event->setAccepted(false);
		return;
	}

	if (event->type()==QEvent::KeyPress)
	{
		TuiNodeResponse response = currentNode->handleKey(event->key());
		if (response.accepted)
		{
			currentNode = response.newNode;
			event->setAccepted(true);
		}
		else
		{
			event->setAccepted(false);
		}
		return;
	}
}

void TextUserInterface::setHomePlanet(QString planetName)
{
	StelCore* core = StelApp::getInstance().getCore();
	if (core->getCurrentLocation().planetName != planetName)
	{
		StelLocation newLocation = core->getCurrentLocation();
		newLocation.planetName = planetName;
		core->moveObserverTo(newLocation);
	}
}

void TextUserInterface::setAltitude(int altitude)
{
	StelCore* core = StelApp::getInstance().getCore();
	if (core->getCurrentLocation().altitude != altitude)
	{
		StelLocation newLocation = core->getCurrentLocation();
		newLocation.altitude = altitude;
		core->moveObserverTo(newLocation, 0.0, 0.0);
	}
}

void TextUserInterface::setLatitude(double latitude)
{
	StelCore* core = StelApp::getInstance().getCore();
	if (core->getCurrentLocation().latitude != latitude)
	{
		StelLocation newLocation = core->getCurrentLocation();
		newLocation.latitude = latitude;
		core->moveObserverTo(newLocation, 0.0, 0.0);
	}
}

void TextUserInterface::setLongitude(double longitude)
{
	StelCore* core = StelApp::getInstance().getCore();
	if (core->getCurrentLocation().longitude != longitude)
	{
		StelLocation newLocation = core->getCurrentLocation();
		newLocation.longitude = longitude;
		core->moveObserverTo(newLocation, 0.0, 0.0);
	}
}

double TextUserInterface::getLatitude(void)
{
	return StelApp::getInstance().getCore()->getCurrentLocation().latitude;
}

double TextUserInterface::getLongitude(void)
{
	return StelApp::getInstance().getCore()->getCurrentLocation().longitude;
}

void TextUserInterface::setStartupDateMode(QString mode)
{
	StelApp::getInstance().getCore()->setStartupTimeMode(mode);
}

void TextUserInterface::setDateFormat(QString format)
{
	StelApp::getInstance().getLocaleMgr().setDateFormatStr(format);
}

void TextUserInterface::setTimeFormat(QString format)
{
	StelApp::getInstance().getLocaleMgr().setTimeFormatStr(format);
}

void TextUserInterface::setSkyCulture(QString i18)
{
	StelApp::getInstance().getSkyCultureMgr().setCurrentSkyCultureNameI18(i18);
}

void TextUserInterface::setAppLanguage(QString lang)
{
	QString code = StelTranslator::nativeNameToIso639_1Code(lang);
	StelApp::getInstance().getLocaleMgr().setAppLanguage(code);
}

void TextUserInterface::setSkyLanguage(QString lang)
{
	QString code = StelTranslator::nativeNameToIso639_1Code(lang);
	StelApp::getInstance().getLocaleMgr().setSkyLanguage(code);
}

void TextUserInterface::saveDefaultSettings(void)
{
	QSettings* conf = StelApp::getInstance().getSettings();
	Q_ASSERT(conf);

	LandscapeMgr* lmgr = GETSTELMODULE(LandscapeMgr);
	Q_ASSERT(lmgr);
	SolarSystem* ssmgr = GETSTELMODULE(SolarSystem);
	Q_ASSERT(ssmgr);
	StelSkyDrawer* skyd = StelApp::getInstance().getCore()->getSkyDrawer();
	Q_ASSERT(skyd);
	ConstellationMgr* cmgr = GETSTELMODULE(ConstellationMgr);
	Q_ASSERT(cmgr);
	StarMgr* smgr = GETSTELMODULE(StarMgr);
	Q_ASSERT(smgr);
	NebulaMgr* nmgr = GETSTELMODULE(NebulaMgr);
	Q_ASSERT(nmgr);
	GridLinesMgr* glmgr = GETSTELMODULE(GridLinesMgr);
	Q_ASSERT(glmgr);
	StelMovementMgr* mvmgr = GETSTELMODULE(StelMovementMgr);
	Q_ASSERT(mvmgr);
	StelCore* core = StelApp::getInstance().getCore();
	Q_ASSERT(core);
	MilkyWay* milk = GETSTELMODULE(MilkyWay);
	Q_ASSERT(milk);
	const StelProjectorP proj = StelApp::getInstance().getCore()->getProjection(StelCore::FrameJ2000);
	Q_ASSERT(proj);
	StelLocaleMgr& lomgr = StelApp::getInstance().getLocaleMgr();

	// MENU ITEMS
	// sub-menu 1: location
	// TODO
	

	// sub-menu 2: date and time
	conf->setValue("navigation/preset_sky_time", core->getPresetSkyTime());
	conf->setValue("navigation/startup_time_mode", core->getStartupTimeMode());
	conf->setValue("navigation/startup_time_mode", core->getStartupTimeMode());
	conf->setValue("localization/time_display_format", lomgr.getTimeFormatStr());
	conf->setValue("localization/date_display_format", lomgr.getDateFormatStr());


	// sub-menu 3: general
	StelApp::getInstance().getSkyCultureMgr().setDefaultSkyCultureID(StelApp::getInstance().getSkyCultureMgr().getCurrentSkyCultureID());
	QString langName = lomgr.getAppLanguage();
	conf->setValue("localization/app_locale", StelTranslator::nativeNameToIso639_1Code(langName));
	langName = StelApp::getInstance().getLocaleMgr().getSkyLanguage();
	conf->setValue("localization/sky_locale", StelTranslator::nativeNameToIso639_1Code(langName));

	// sub-menu 4: stars
	conf->setValue("astro/flag_stars", smgr->getFlagStars());
	conf->setValue("stars/absolute_scale", skyd->getAbsoluteStarScale());
	conf->setValue("stars/relative_scale", skyd->getRelativeStarScale());
	conf->setValue("stars/flag_star_twinkle", skyd->getFlagTwinkle());

	// sub-menu 5: colors
	conf->setValue("color/const_lines_color", colToConf(cmgr->getLinesColor()));
 	conf->setValue("color/const_names_color", colToConf(cmgr->getLabelsColor()));
	conf->setValue("color/const_boundary_color", colToConf(cmgr->getBoundariesColor()));
	conf->setValue("viewing/constellation_art_intensity", cmgr->getArtIntensity());
	conf->setValue("color/cardinal_color", colToConf(lmgr->getColorCardinalPoints()) );
	conf->setValue("color/planet_names_color", colToConf(ssmgr->getLabelsColor()));
	conf->setValue("color/planet_orbits_color", colToConf(ssmgr->getOrbitsColor()));
	conf->setValue("color/object_trails_color", colToConf(ssmgr->getTrailsColor()));
	conf->setValue("color/meridian_color", colToConf(glmgr->getColorMeridianLine()));
	conf->setValue("color/longitude_color", colToConf(glmgr->getColorLongitudeLine()));
	conf->setValue("color/azimuthal_color", colToConf(glmgr->getColorAzimuthalGrid()));
	conf->setValue("color/equator_color", colToConf(glmgr->getColorEquatorGrid()));
	conf->setValue("color/equatorial_J2000_color", colToConf(glmgr->getColorEquatorJ2000Grid()));
	conf->setValue("color/equator_color", colToConf(glmgr->getColorEquatorLine()));
	conf->setValue("color/ecliptic_color", colToConf(glmgr->getColorEclipticLine()));
	conf->setValue("color/nebula_label_color", colToConf(nmgr->getLabelsColor()));
	conf->setValue("color/nebula_circle_color", colToConf(nmgr->getCirclesColor()));

	// sub-menu 6: effects
	conf->setValue("stars/init_bortle_scale", skyd->getBortleScaleIndex());
	lmgr->setDefaultLandscapeID(lmgr->getCurrentLandscapeID());
	conf->setValue("navigation/auto_zoom_out_resets_direction", mvmgr->getFlagAutoZoomOutResetsDirection());
	conf->setValue("astro/milky_way_intensity", milk->getIntensity());
	conf->setValue("navigation/auto_move_duration", mvmgr->getAutoMoveDuration());
	conf->setValue("landscape/flag_landscape_sets_location", lmgr->getFlagLandscapeSetsLocation());

	// GLOBAL DISPLAY SETTINGS
	// TODO 
	
	qDebug() << "TextUserInterface::saveDefaultSettings done";
}

void TextUserInterface::shutDown()
{
	QSettings* conf = StelApp::getInstance().getSettings();
	QString shutdownCmd = QDir::fromNativeSeparators(conf->value("tui/admin_shutdown_cmd", "").toString());
	int err; 
	if (!(err = QProcess::execute(shutdownCmd))) {
		qDebug() << "[TextUserInterface] shutdown error, QProcess::execute():" << err;
	}
}<|MERGE_RESOLUTION|>--- conflicted
+++ resolved
@@ -307,16 +307,6 @@
 	                                 SLOT(setBoundariesColor(Vec3f)),
 	                                 constellationMgr->getBoundariesColor(), 
                                          m5, m5_3);
-<<<<<<< HEAD
-	// TRANSLATORS: Refers to constellation art
-	TuiNode* m5_5 = new TuiNodeFloat(N_("Art brightness:"),
-	                                  constellationMgr,
-					  SLOT(setArtIntensity(float)),
-	                                  constellationMgr->getArtIntensity(),
-	                                  0.0, 1.0, 0.05,
-	                                  m5, m5_4);
-=======
->>>>>>> 066a51dc
 	LandscapeMgr* landscapeMgr = GETSTELMODULE(LandscapeMgr);
 	TuiNode* m5_5 = new TuiNodeColor(N_("Cardinal points"),
 	                                 landscapeMgr,
