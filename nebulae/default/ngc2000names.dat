--- conflicted
+++ resolved
@@ -425,8 +425,6 @@
 _("Robert's Quartet")                   88                              
 _("Robert's Quartet")                   89                              
 _("Robert's Quartet")                   92                              
-<<<<<<< HEAD
-_("Deer Lick Group")                  7331
 _("Horsehead")                       B  33                              
 _("Ink Spot Nebula")                 B  68
 _("The Snake")                       B  72
@@ -439,7 +437,5 @@
 _("Parrot's Head")                   B  87
 _("E Nebula")                        B 142
 _("E Nebula")                        B 143
-=======
 _("Deer Lick Group")                  7331                              
-_("Spider nebula")                   I 417                              
->>>>>>> c7888f8f
+_("Spider nebula")                   I 417